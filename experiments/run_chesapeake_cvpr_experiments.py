--- conflicted
+++ resolved
@@ -8,11 +8,7 @@
 from multiprocessing import Process, Queue
 
 # list of GPU IDs that we want to use, one job will be started for every ID in the list
-<<<<<<< HEAD
-GPUS = [0, 1, 2, 3]
-=======
 GPUS = [0, 1, 2, 3, 4, 5, 6, 7]
->>>>>>> 15cfdc4a
 TEST_MODE = False  # if False then print out the commands to be run, if True then run
 
 # Hyperparameter options
