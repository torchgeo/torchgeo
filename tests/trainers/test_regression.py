--- conflicted
+++ resolved
@@ -59,7 +59,6 @@
         return RegressionTestModel(**kwargs)
 
     @pytest.mark.parametrize(
-<<<<<<< HEAD
         "name",
         [
             "cowc_counting",
@@ -69,9 +68,6 @@
             "digital_typhoon_id",
             "digital_typhoon_time",
         ],
-=======
-        'name', ['cowc_counting', 'cyclone', 'sustainbench_crop_yield', 'skippd']
->>>>>>> 8d137526
     )
     def test_trainer(
         self, monkeypatch: MonkeyPatch, name: str, fast_dev_run: bool
