# Copyright (c) Microsoft Corporation. All rights reserved.
# Licensed under the MIT License.

import os
from pathlib import Path
from typing import Any

import pytest
import segmentation_models_pytorch as smp
import timm
import torch
import torch.nn as nn
import torchvision
from _pytest.fixtures import SubRequest
from _pytest.monkeypatch import MonkeyPatch
from hydra.utils import instantiate
from lightning.pytorch import Trainer
from omegaconf import OmegaConf
from torch.nn.modules import Module
from torchvision.models._api import WeightsEnum

<<<<<<< HEAD
from torchgeo.datamodules import (
    COWCCountingDataModule,
    InriaAerialImageLabelingDataModule,
    MisconfigurationException,
    SKIPPDDataModule,
    SustainBenchCropYieldDataModule,
    TropicalCycloneDataModule,
)
=======
from torchgeo.datamodules import MisconfigurationException, TropicalCycloneDataModule
>>>>>>> e13de268
from torchgeo.datasets import TropicalCyclone
from torchgeo.models import get_model_weights, list_models
from torchgeo.trainers import PixelwiseRegressionTask, RegressionTask

from .test_classification import ClassificationTestModel


class PixelwiseRegressionTestModel(Module):
    def __init__(self, in_channels: int = 3, classes: int = 1, **kwargs: Any) -> None:
        super().__init__()
        self.conv1 = nn.Conv2d(
            in_channels=in_channels, out_channels=classes, kernel_size=1, padding=0
        )

    def forward(self, x: torch.Tensor) -> torch.Tensor:
        return cast(torch.Tensor, self.conv1(x))


class RegressionTestModel(ClassificationTestModel):
    def __init__(self, in_chans: int = 3, num_classes: int = 1, **kwargs: Any) -> None:
        super().__init__(in_chans=in_chans, num_classes=num_classes)


class PredictRegressionDataModule(TropicalCycloneDataModule):
    def setup(self, stage: str) -> None:
        self.predict_dataset = TropicalCyclone(split="test", **self.kwargs)


def load(url: str, *args: Any, **kwargs: Any) -> dict[str, Any]:
    state_dict: dict[str, Any] = torch.load(url)
    return state_dict


def plot(*args: Any, **kwargs: Any) -> None:
    raise ValueError


def create_model(**kwargs: Any) -> Module:
    return PixelwiseRegressionTestModel(**kwargs)


class TestRegressionTask:
    @pytest.mark.parametrize(
        "name", ["cowc_counting", "cyclone", "sustainbench_crop_yield", "skippd"]
    )
    def test_trainer(self, name: str, fast_dev_run: bool) -> None:
        conf = OmegaConf.load(os.path.join("tests", "conf", name + ".yaml"))

        # Instantiate datamodule
        datamodule = instantiate(conf.datamodule)

        # Instantiate model
        model = instantiate(conf.module)

        model.model = RegressionTestModel(
            in_chans=conf.module.in_channels, num_classes=conf.module.num_outputs
        )

        # Instantiate trainer
        trainer = Trainer(
            accelerator="cpu",
            fast_dev_run=fast_dev_run,
            log_every_n_steps=1,
            max_epochs=1,
        )

        trainer.fit(model=model, datamodule=datamodule)
        try:
            trainer.test(model=model, datamodule=datamodule)
        except MisconfigurationException:
            pass
        try:
            trainer.predict(model=model, datamodule=datamodule)
        except MisconfigurationException:
            pass

    @pytest.fixture
    def model_kwargs(self) -> dict[str, Any]:
        return {
            "model": "resnet18",
            "weights": None,
            "num_outputs": 1,
            "in_channels": 3,
            "loss": "mse",
        }

    @pytest.fixture(
        params=[
            weights for model in list_models() for weights in get_model_weights(model)
        ]
    )
    def weights(self, request: SubRequest) -> WeightsEnum:
        return request.param

    @pytest.fixture
    def mocked_weights(
        self, tmp_path: Path, monkeypatch: MonkeyPatch, weights: WeightsEnum
    ) -> WeightsEnum:
        path = tmp_path / f"{weights}.pth"
        model = timm.create_model(
            weights.meta["model"], in_chans=weights.meta["in_chans"]
        )
        torch.save(model.state_dict(), path)
        try:
            monkeypatch.setattr(weights.value, "url", str(path))
        except AttributeError:
            monkeypatch.setattr(weights, "url", str(path))
        monkeypatch.setattr(torchvision.models._api, "load_state_dict_from_url", load)
        return weights

    def test_weight_file(self, model_kwargs: dict[str, Any], checkpoint: str) -> None:
        model_kwargs["weights"] = checkpoint
        with pytest.warns(UserWarning):
            RegressionTask(**model_kwargs)

    def test_weight_enum(
        self, model_kwargs: dict[str, Any], mocked_weights: WeightsEnum
    ) -> None:
        model_kwargs["model"] = mocked_weights.meta["model"]
        model_kwargs["in_channels"] = mocked_weights.meta["in_chans"]
        model_kwargs["weights"] = mocked_weights
        with pytest.warns(UserWarning):
            RegressionTask(**model_kwargs)

    def test_weight_str(
        self, model_kwargs: dict[str, Any], mocked_weights: WeightsEnum
    ) -> None:
        model_kwargs["model"] = mocked_weights.meta["model"]
        model_kwargs["in_channels"] = mocked_weights.meta["in_chans"]
        model_kwargs["weights"] = str(mocked_weights)
        with pytest.warns(UserWarning):
            RegressionTask(**model_kwargs)

    @pytest.mark.slow
    def test_weight_enum_download(
        self, model_kwargs: dict[str, Any], weights: WeightsEnum
    ) -> None:
        model_kwargs["model"] = weights.meta["model"]
        model_kwargs["in_channels"] = weights.meta["in_chans"]
        model_kwargs["weights"] = weights
        RegressionTask(**model_kwargs)

    @pytest.mark.slow
    def test_weight_str_download(
        self, model_kwargs: dict[str, Any], weights: WeightsEnum
    ) -> None:
        model_kwargs["model"] = weights.meta["model"]
        model_kwargs["in_channels"] = weights.meta["in_chans"]
        model_kwargs["weights"] = str(weights)
        RegressionTask(**model_kwargs)

    def test_no_rgb(
        self, monkeypatch: MonkeyPatch, model_kwargs: dict[Any, Any], fast_dev_run: bool
    ) -> None:
        monkeypatch.setattr(TropicalCycloneDataModule, "plot", plot)
        datamodule = TropicalCycloneDataModule(
            root="tests/data/cyclone", batch_size=1, num_workers=0
        )
        model = RegressionTask(**model_kwargs)
        trainer = Trainer(
            accelerator="cpu",
            fast_dev_run=fast_dev_run,
            log_every_n_steps=1,
            max_epochs=1,
        )
        trainer.validate(model=model, datamodule=datamodule)

    def test_predict(self, model_kwargs: dict[Any, Any], fast_dev_run: bool) -> None:
        datamodule = PredictRegressionDataModule(
            root="tests/data/cyclone", batch_size=1, num_workers=0
        )
        model = RegressionTask(**model_kwargs)
        trainer = Trainer(
            accelerator="cpu",
            fast_dev_run=fast_dev_run,
            log_every_n_steps=1,
            max_epochs=1,
        )
        trainer.predict(model=model, datamodule=datamodule)

    def test_invalid_loss(self, model_kwargs: dict[str, Any]) -> None:
        model_kwargs["loss"] = "invalid_loss"
        match = "Loss type 'invalid_loss' is not valid."
        with pytest.raises(ValueError, match=match):
            RegressionTask(**model_kwargs)


class TestPixelwiseRegressionTask:
    @pytest.mark.parametrize(
        "name,classname,batch_size,loss,model_type",
        [
            ("inria", InriaAerialImageLabelingDataModule, 1, "mse", "unet"),
            ("inria", InriaAerialImageLabelingDataModule, 2, "mae", "deeplabv3+"),
            ("inria", InriaAerialImageLabelingDataModule, 1, "mse", "fcn"),
        ],
    )
    def test_trainer(
        self,
        monkeypatch: MonkeyPatch,
        name: str,
        classname: type[LightningDataModule],
        batch_size: int,
        loss: str,
        model_type: str,
        fast_dev_run: bool,
    ) -> None:
        conf = OmegaConf.load(os.path.join("tests", "conf", name + ".yaml"))
        conf_dict = OmegaConf.to_object(conf.experiment)
        conf_dict = cast(dict[str, dict[str, Any]], conf_dict)

        # Instantiate datamodule
        datamodule_kwargs = conf_dict["datamodule"]
        datamodule_kwargs["batch_size"] = batch_size
        datamodule = classname(**datamodule_kwargs)

        # Instantiate model
        monkeypatch.setattr(smp, "Unet", create_model)
        monkeypatch.setattr(smp, "DeepLabV3Plus", create_model)
        model_kwargs = conf_dict["module"]
        model_kwargs["loss"] = loss
        model_kwargs["model"] = model_type

        if model_type == "fcn":
            model_kwargs["num_filters"] = 2

        model = PixelwiseRegressionTask(**model_kwargs)

        model.model = PixelwiseRegressionTestModel(in_chans=model_kwargs["in_channels"])

        # Instantiate trainer
        trainer = Trainer(
            accelerator="cpu",
            fast_dev_run=fast_dev_run,
            log_every_n_steps=1,
            max_epochs=1,
        )

        trainer.fit(model=model, datamodule=datamodule)
        try:
            trainer.test(model=model, datamodule=datamodule)
        except MisconfigurationException:
            pass
        try:
            trainer.predict(model=model, datamodule=datamodule)
        except MisconfigurationException:
            pass

    def test_invalid_model(self, model_kwargs: dict[str, Any]) -> None:
        model_kwargs["model"] = "invalid_model"
        match = "Model type 'invalid_model' is not valid."
        with pytest.raises(ValueError, match=match):
            PixelwiseRegressionTask(**model_kwargs)

    @pytest.fixture
    def model_kwargs(self) -> dict[str, Any]:
        return {
            "model": "resnet18",
            "weights": None,
            "num_outputs": 1,
            "in_channels": 3,
            "loss": "mse",
        }<|MERGE_RESOLUTION|>--- conflicted
+++ resolved
@@ -19,18 +19,7 @@
 from torch.nn.modules import Module
 from torchvision.models._api import WeightsEnum
 
-<<<<<<< HEAD
-from torchgeo.datamodules import (
-    COWCCountingDataModule,
-    InriaAerialImageLabelingDataModule,
-    MisconfigurationException,
-    SKIPPDDataModule,
-    SustainBenchCropYieldDataModule,
-    TropicalCycloneDataModule,
-)
-=======
 from torchgeo.datamodules import MisconfigurationException, TropicalCycloneDataModule
->>>>>>> e13de268
 from torchgeo.datasets import TropicalCyclone
 from torchgeo.models import get_model_weights, list_models
 from torchgeo.trainers import PixelwiseRegressionTask, RegressionTask
