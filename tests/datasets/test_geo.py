# Copyright (c) Microsoft Corporation. All rights reserved.
# Licensed under the MIT License.
<<<<<<< HEAD
import glob
=======
>>>>>>> 3cef4fb2
import os
import pickle
from collections.abc import Iterable
from pathlib import Path
from typing import Union

import pytest
import torch
import torch.nn as nn
from _pytest.fixtures import SubRequest
from rasterio.crs import CRS
from torch.utils.data import ConcatDataset

from torchgeo.datasets import (
    NAIP,
    BoundingBox,
    GeoDataset,
    IntersectionDataset,
    NonGeoClassificationDataset,
    NonGeoDataset,
    RasterDataset,
    Sentinel2,
    UnionDataset,
    VectorDataset,
)


class CustomGeoDataset(GeoDataset):
    def __init__(
        self,
        bounds: BoundingBox = BoundingBox(0, 1, 2, 3, 4, 5),
        crs: CRS = CRS.from_epsg(4087),
        res: float = 1,
    ) -> None:
        super().__init__()
        self.index.insert(0, tuple(bounds))
        self._crs = crs
        self.res = res

    def __getitem__(self, query: BoundingBox) -> dict[str, BoundingBox]:
        hits = self.index.intersection(tuple(query), objects=True)
        hit = next(iter(hits))
        bounds = BoundingBox(*hit.bounds)
        return {"index": bounds}


class CustomVectorDataset(VectorDataset):
    filename_glob = "*.geojson"


class CustomSentinelDataset(Sentinel2):
    all_bands: list[str] = []
    separate_files = False


class CustomNonGeoDataset(NonGeoDataset):
    def __getitem__(self, index: int) -> dict[str, int]:
        return {"index": index}

    def __len__(self) -> int:
        return 2


class TestGeoDataset:
    @pytest.fixture(scope="class")
    def dataset(self) -> GeoDataset:
        return CustomGeoDataset()

    def test_getitem(self, dataset: GeoDataset) -> None:
        query = BoundingBox(0, 1, 2, 3, 4, 5)
        assert dataset[query] == {"index": query}

    def test_len(self, dataset: GeoDataset) -> None:
        assert len(dataset) == 1

    @pytest.mark.parametrize("crs", [CRS.from_epsg(4087), CRS.from_epsg(32631)])
    def test_crs(self, dataset: GeoDataset, crs: CRS) -> None:
        dataset.crs = crs

    def test_and_two(self) -> None:
        ds1 = CustomGeoDataset()
        ds2 = CustomGeoDataset()
        dataset = ds1 & ds2
        assert isinstance(dataset, IntersectionDataset)
        assert len(dataset) == 1

    def test_and_three(self) -> None:
        ds1 = CustomGeoDataset()
        ds2 = CustomGeoDataset()
        ds3 = CustomGeoDataset()
        dataset = ds1 & ds2 & ds3
        assert isinstance(dataset, IntersectionDataset)
        assert len(dataset) == 1

    def test_and_four(self) -> None:
        ds1 = CustomGeoDataset()
        ds2 = CustomGeoDataset()
        ds3 = CustomGeoDataset()
        ds4 = CustomGeoDataset()
        dataset = (ds1 & ds2) & (ds3 & ds4)
        assert isinstance(dataset, IntersectionDataset)
        assert len(dataset) == 1

    def test_or_two(self) -> None:
        ds1 = CustomGeoDataset()
        ds2 = CustomGeoDataset()
        dataset = ds1 | ds2
        assert isinstance(dataset, UnionDataset)
        assert len(dataset) == 2

    def test_or_three(self) -> None:
        ds1 = CustomGeoDataset()
        ds2 = CustomGeoDataset()
        ds3 = CustomGeoDataset()
        dataset = ds1 | ds2 | ds3
        assert isinstance(dataset, UnionDataset)
        assert len(dataset) == 3

    def test_or_four(self) -> None:
        ds1 = CustomGeoDataset()
        ds2 = CustomGeoDataset()
        ds3 = CustomGeoDataset()
        ds4 = CustomGeoDataset()
        dataset = (ds1 | ds2) | (ds3 | ds4)
        assert isinstance(dataset, UnionDataset)
        assert len(dataset) == 4

    def test_str(self, dataset: GeoDataset) -> None:
        out = str(dataset)
        assert "type: GeoDataset" in out
        assert "bbox: BoundingBox" in out
        assert "size: 1" in out

    def test_picklable(self, dataset: GeoDataset) -> None:
        x = pickle.dumps(dataset)
        y = pickle.loads(x)
        assert dataset.crs == y.crs
        assert dataset.res == y.res
        assert len(dataset) == len(y)
        assert dataset.bounds == y.bounds

    def test_abstract(self) -> None:
        with pytest.raises(TypeError, match="Can't instantiate abstract class"):
            GeoDataset()  # type: ignore[abstract]

    def test_and_nongeo(self, dataset: GeoDataset) -> None:
        ds2 = CustomNonGeoDataset()
        with pytest.raises(
            ValueError, match="IntersectionDataset only supports GeoDatasets"
        ):
            dataset & ds2  # type: ignore[operator]


class TestRasterDataset:
    @pytest.fixture(params=zip([["R", "G", "B"], None], [True, False]))
    def naip(self, request: SubRequest) -> NAIP:
        root = os.path.join("tests", "data", "naip")
        bands = request.param[0]
        crs = CRS.from_epsg(4087)
        transforms = nn.Identity()
        cache = request.param[1]
        return NAIP(root, crs=crs, bands=bands, transforms=transforms, cache=cache)

    @pytest.fixture(
        params=zip(
            [
                ["B04", "B03", "B02"],
                ["B01", "B02", "B03", "B04", "B05", "B06", "B07", "B08", "B09", "B11"],
            ],
            [True, False],
        )
    )
    def sentinel(self, request: SubRequest) -> Sentinel2:
        root = os.path.join("tests", "data", "sentinel2")
        bands = request.param[0]
        transforms = nn.Identity()
        cache = request.param[1]
        return Sentinel2(root, bands=bands, transforms=transforms, cache=cache)

<<<<<<< HEAD
    def test_init_with_list_of_files(self) -> None:
        root = os.path.join("tests", "data", "sentinel2")

        paths = []
        # Add full path to a specific file
        pathname = os.path.join(root, "**", "*B04.*")
        specific_file = next(glob.iglob(pathname, recursive=True))
        paths.append(specific_file)

        # Also add multiple directories to search
        paths.extend(
            [os.path.join(root, p) for p in os.listdir(root) if p.endswith("SAFE")]
        )

        transforms = nn.Identity()
        s2 = Sentinel2(
            paths, bands=["B04", "B03", "B02"], transforms=transforms, cache=False
        )
        assert s2.files, "No files were found"
=======
    @pytest.mark.parametrize(
        "paths",
        [
            # Single directory
            os.path.join("tests", "data", "naip"),
            # Multiple directories
            [
                os.path.join("tests", "data", "naip"),
                os.path.join("tests", "data", "naip"),
            ],
            # Single file
            os.path.join("tests", "data", "naip", "m_3807511_ne_18_060_20181104.tif"),
            # Multiple files
            (
                os.path.join(
                    "tests", "data", "naip", "m_3807511_ne_18_060_20181104.tif"
                ),
                os.path.join(
                    "tests", "data", "naip", "m_3807511_ne_18_060_20190605.tif"
                ),
            ),
            # Combination
            {
                os.path.join("tests", "data", "naip"),
                os.path.join(
                    "tests", "data", "naip", "m_3807511_ne_18_060_20181104.tif"
                ),
            },
        ],
    )
    def test_files(self, paths: Union[str, Iterable[str]]) -> None:
        assert 1 <= len(NAIP(paths).files) <= 2
>>>>>>> 3cef4fb2

    def test_getitem_single_file(self, naip: NAIP) -> None:
        x = naip[naip.bounds]
        assert isinstance(x, dict)
        assert isinstance(x["crs"], CRS)
        assert isinstance(x["image"], torch.Tensor)
        assert len(naip.bands) == x["image"].shape[0]

    def test_getitem_separate_files(self, sentinel: Sentinel2) -> None:
        x = sentinel[sentinel.bounds]
        assert isinstance(x, dict)
        assert isinstance(x["crs"], CRS)
        assert isinstance(x["image"], torch.Tensor)
        assert len(sentinel.bands) == x["image"].shape[0]

    @pytest.mark.parametrize("dtype", ["uint16", "uint32"])
    def test_getitem_uint_dtype(self, dtype: str) -> None:
        root = os.path.join("tests", "data", "raster", dtype)
        ds = RasterDataset(root)
        x = ds[ds.bounds]
        assert isinstance(x, dict)
        assert isinstance(x["image"], torch.Tensor)
        assert x["image"].dtype == torch.float32

    def test_invalid_query(self, sentinel: Sentinel2) -> None:
        query = BoundingBox(0, 0, 0, 0, 0, 0)
        with pytest.raises(
            IndexError, match="query: .* not found in index with bounds: .*"
        ):
            sentinel[query]

    def test_no_data(self, tmp_path: Path) -> None:
        with pytest.raises(FileNotFoundError, match="No RasterDataset data was found"):
            RasterDataset(str(tmp_path))

    def test_no_all_bands(self) -> None:
        root = os.path.join("tests", "data", "sentinel2")
        bands = ["B04", "B03", "B02"]
        transforms = nn.Identity()
        cache = True
        msg = (
            "CustomSentinelDataset is missing an `all_bands` attribute,"
            " so `bands` cannot be specified."
        )

        with pytest.raises(AssertionError, match=msg):
            CustomSentinelDataset(root, bands=bands, transforms=transforms, cache=cache)


class TestVectorDataset:
    @pytest.fixture(scope="class")
    def dataset(self) -> CustomVectorDataset:
        root = os.path.join("tests", "data", "vector")
        transforms = nn.Identity()
        return CustomVectorDataset(root, res=0.1, transforms=transforms)

    @pytest.fixture(scope="class")
    def multilabel(self) -> CustomVectorDataset:
        root = os.path.join("tests", "data", "vector")
        transforms = nn.Identity()
        return CustomVectorDataset(
            root, res=0.1, transforms=transforms, label_name="label_id"
        )

    def test_getitem(self, dataset: CustomVectorDataset) -> None:
        x = dataset[dataset.bounds]
        assert isinstance(x, dict)
        assert isinstance(x["crs"], CRS)
        assert isinstance(x["mask"], torch.Tensor)
        assert torch.equal(
            x["mask"].unique(),  # type: ignore[no-untyped-call]
            torch.tensor([0, 1], dtype=torch.uint8),
        )

    def test_getitem_multilabel(self, multilabel: CustomVectorDataset) -> None:
        x = multilabel[multilabel.bounds]
        assert isinstance(x, dict)
        assert isinstance(x["crs"], CRS)
        assert isinstance(x["mask"], torch.Tensor)
        assert torch.equal(
            x["mask"].unique(),  # type: ignore[no-untyped-call]
            torch.tensor([0, 1, 2, 3], dtype=torch.uint8),
        )

    def test_empty_shapes(self, dataset: CustomVectorDataset) -> None:
        query = BoundingBox(1.1, 1.9, 1.1, 1.9, 0, 0)
        x = dataset[query]
        assert torch.equal(x["mask"], torch.zeros(8, 8, dtype=torch.uint8))

    def test_invalid_query(self, dataset: CustomVectorDataset) -> None:
        query = BoundingBox(3, 3, 3, 3, 0, 0)
        with pytest.raises(
            IndexError, match="query: .* not found in index with bounds:"
        ):
            dataset[query]

    def test_no_data(self, tmp_path: Path) -> None:
        with pytest.raises(FileNotFoundError, match="No VectorDataset data was found"):
            VectorDataset(str(tmp_path))


class TestNonGeoDataset:
    @pytest.fixture(scope="class")
    def dataset(self) -> NonGeoDataset:
        return CustomNonGeoDataset()

    def test_getitem(self, dataset: NonGeoDataset) -> None:
        assert dataset[0] == {"index": 0}

    def test_len(self, dataset: NonGeoDataset) -> None:
        assert len(dataset) == 2

    def test_add_two(self) -> None:
        ds1 = CustomNonGeoDataset()
        ds2 = CustomNonGeoDataset()
        dataset = ds1 + ds2
        assert isinstance(dataset, ConcatDataset)
        assert len(dataset) == 4

    def test_add_three(self) -> None:
        ds1 = CustomNonGeoDataset()
        ds2 = CustomNonGeoDataset()
        ds3 = CustomNonGeoDataset()
        dataset = ds1 + ds2 + ds3
        assert isinstance(dataset, ConcatDataset)
        assert len(dataset) == 6

    def test_add_four(self) -> None:
        ds1 = CustomNonGeoDataset()
        ds2 = CustomNonGeoDataset()
        ds3 = CustomNonGeoDataset()
        ds4 = CustomNonGeoDataset()
        dataset = (ds1 + ds2) + (ds3 + ds4)
        assert isinstance(dataset, ConcatDataset)
        assert len(dataset) == 8

    def test_str(self, dataset: NonGeoDataset) -> None:
        assert "type: NonGeoDataset" in str(dataset)
        assert "size: 2" in str(dataset)

    def test_abstract(self) -> None:
        with pytest.raises(TypeError, match="Can't instantiate abstract class"):
            NonGeoDataset()  # type: ignore[abstract]


class TestNonGeoClassificationDataset:
    @pytest.fixture(scope="class")
    def dataset(self, root: str) -> NonGeoClassificationDataset:
        transforms = nn.Identity()
        return NonGeoClassificationDataset(root, transforms=transforms)

    @pytest.fixture(scope="class")
    def root(self) -> str:
        root = os.path.join("tests", "data", "nongeoclassification")
        return root

    def test_getitem(self, dataset: NonGeoClassificationDataset) -> None:
        x = dataset[0]
        assert isinstance(x, dict)
        assert isinstance(x["image"], torch.Tensor)
        assert isinstance(x["label"], torch.Tensor)
        assert x["image"].shape[0] == 3

    def test_len(self, dataset: NonGeoClassificationDataset) -> None:
        assert len(dataset) == 2

    def test_add_two(self, root: str) -> None:
        ds1 = NonGeoClassificationDataset(root)
        ds2 = NonGeoClassificationDataset(root)
        dataset = ds1 + ds2
        assert isinstance(dataset, ConcatDataset)
        assert len(dataset) == 4

    def test_add_three(self, root: str) -> None:
        ds1 = NonGeoClassificationDataset(root)
        ds2 = NonGeoClassificationDataset(root)
        ds3 = NonGeoClassificationDataset(root)
        dataset = ds1 + ds2 + ds3
        assert isinstance(dataset, ConcatDataset)
        assert len(dataset) == 6

    def test_add_four(self, root: str) -> None:
        ds1 = NonGeoClassificationDataset(root)
        ds2 = NonGeoClassificationDataset(root)
        ds3 = NonGeoClassificationDataset(root)
        ds4 = NonGeoClassificationDataset(root)
        dataset = (ds1 + ds2) + (ds3 + ds4)
        assert isinstance(dataset, ConcatDataset)
        assert len(dataset) == 8

    def test_str(self, dataset: NonGeoClassificationDataset) -> None:
        assert "type: NonGeoDataset" in str(dataset)
        assert "size: 2" in str(dataset)


class TestIntersectionDataset:
    @pytest.fixture(scope="class")
    def dataset(self) -> IntersectionDataset:
        ds1 = RasterDataset(os.path.join("tests", "data", "raster", "res_2_epsg_4087"))
        ds2 = RasterDataset(os.path.join("tests", "data", "raster", "res_4_epsg_4326"))
        transforms = nn.Identity()
        return IntersectionDataset(ds1, ds2, transforms=transforms)

    def test_getitem(self, dataset: IntersectionDataset) -> None:
        query = dataset.bounds
        sample = dataset[query]
        assert isinstance(sample["image"], torch.Tensor)

    def test_len(self, dataset: IntersectionDataset) -> None:
        assert len(dataset) == 1

    def test_str(self, dataset: IntersectionDataset) -> None:
        out = str(dataset)
        assert "type: IntersectionDataset" in out
        assert "bbox: BoundingBox" in out
        assert "size: 1" in out

    def test_nongeo_dataset(self) -> None:
        ds1 = CustomNonGeoDataset()
        ds2 = CustomNonGeoDataset()
        with pytest.raises(
            ValueError, match="IntersectionDataset only supports GeoDatasets"
        ):
            IntersectionDataset(ds1, ds2)  # type: ignore[arg-type]

    def test_different_crs_12(self) -> None:
        ds1 = RasterDataset(os.path.join("tests", "data", "raster", "res_2_epsg_4087"))
        ds2 = RasterDataset(os.path.join("tests", "data", "raster", "res_2_epsg_4326"))
        ds = IntersectionDataset(ds1, ds2)
        sample = ds[ds.bounds]
        assert ds1.crs == ds2.crs == ds.crs == CRS.from_epsg(4087)
        assert ds1.res == ds2.res == ds.res == 2
        assert len(ds1) == len(ds2) == len(ds) == 1
        assert isinstance(sample["image"], torch.Tensor)

    def test_different_crs_12_3(self) -> None:
        ds1 = RasterDataset(os.path.join("tests", "data", "raster", "res_2_epsg_4087"))
        ds2 = RasterDataset(os.path.join("tests", "data", "raster", "res_2_epsg_4326"))
        ds3 = RasterDataset(os.path.join("tests", "data", "raster", "res_2_epsg_32631"))
        ds = (ds1 & ds2) & ds3
        sample = ds[ds.bounds]
        assert ds1.crs == ds2.crs == ds3.crs == ds.crs == CRS.from_epsg(4087)
        assert ds1.res == ds2.res == ds3.res == ds.res == 2
        assert len(ds1) == len(ds2) == len(ds3) == len(ds) == 1
        assert isinstance(sample["image"], torch.Tensor)

    def test_different_crs_1_23(self) -> None:
        ds1 = RasterDataset(os.path.join("tests", "data", "raster", "res_2_epsg_4087"))
        ds2 = RasterDataset(os.path.join("tests", "data", "raster", "res_2_epsg_4326"))
        ds3 = RasterDataset(os.path.join("tests", "data", "raster", "res_2_epsg_32631"))
        ds = ds1 & (ds2 & ds3)
        sample = ds[ds.bounds]
        assert ds1.crs == ds2.crs == ds3.crs == ds.crs == CRS.from_epsg(4087)
        assert ds1.res == ds2.res == ds3.res == ds.res == 2
        assert len(ds1) == len(ds2) == len(ds3) == len(ds) == 1
        assert isinstance(sample["image"], torch.Tensor)

    def test_different_res_12(self) -> None:
        ds1 = RasterDataset(os.path.join("tests", "data", "raster", "res_2_epsg_4087"))
        ds2 = RasterDataset(os.path.join("tests", "data", "raster", "res_4_epsg_4087"))
        ds = IntersectionDataset(ds1, ds2)
        sample = ds[ds.bounds]
        assert ds1.crs == ds2.crs == ds.crs == CRS.from_epsg(4087)
        assert ds1.res == ds2.res == ds.res == 2
        assert len(ds1) == len(ds2) == len(ds) == 1
        assert isinstance(sample["image"], torch.Tensor)

    def test_different_res_12_3(self) -> None:
        ds1 = RasterDataset(os.path.join("tests", "data", "raster", "res_2_epsg_4087"))
        ds2 = RasterDataset(os.path.join("tests", "data", "raster", "res_4_epsg_4087"))
        ds3 = RasterDataset(os.path.join("tests", "data", "raster", "res_8_epsg_4087"))
        ds = (ds1 & ds2) & ds3
        sample = ds[ds.bounds]
        assert ds1.crs == ds2.crs == ds3.crs == ds.crs == CRS.from_epsg(4087)
        assert ds1.res == ds2.res == ds3.res == ds.res == 2
        assert len(ds1) == len(ds2) == len(ds3) == len(ds) == 1
        assert isinstance(sample["image"], torch.Tensor)

    def test_different_res_1_23(self) -> None:
        ds1 = RasterDataset(os.path.join("tests", "data", "raster", "res_2_epsg_4087"))
        ds2 = RasterDataset(os.path.join("tests", "data", "raster", "res_4_epsg_4087"))
        ds3 = RasterDataset(os.path.join("tests", "data", "raster", "res_8_epsg_4087"))
        ds = ds1 & (ds2 & ds3)
        sample = ds[ds.bounds]
        assert ds1.crs == ds2.crs == ds3.crs == ds.crs == CRS.from_epsg(4087)
        assert ds1.res == ds2.res == ds3.res == ds.res == 2
        assert len(ds1) == len(ds2) == len(ds3) == len(ds) == 1
        assert isinstance(sample["image"], torch.Tensor)

    def test_no_overlap(self) -> None:
        ds1 = CustomGeoDataset(BoundingBox(0, 1, 2, 3, 4, 5))
        ds2 = CustomGeoDataset(BoundingBox(6, 7, 8, 9, 10, 11))
        msg = "Datasets have no spatiotemporal intersection"
        with pytest.raises(RuntimeError, match=msg):
            IntersectionDataset(ds1, ds2)

    def test_invalid_query(self, dataset: IntersectionDataset) -> None:
        query = BoundingBox(-1, -1, -1, -1, -1, -1)
        with pytest.raises(
            IndexError, match="query: .* not found in index with bounds:"
        ):
            dataset[query]


class TestUnionDataset:
    @pytest.fixture(scope="class")
    def dataset(self) -> UnionDataset:
        ds1 = RasterDataset(os.path.join("tests", "data", "raster", "res_2_epsg_4087"))
        ds2 = RasterDataset(os.path.join("tests", "data", "raster", "res_4_epsg_4326"))
        transforms = nn.Identity()
        return UnionDataset(ds1, ds2, transforms=transforms)

    def test_getitem(self, dataset: UnionDataset) -> None:
        query = dataset.bounds
        sample = dataset[query]
        assert isinstance(sample["image"], torch.Tensor)

    def test_len(self, dataset: UnionDataset) -> None:
        assert len(dataset) == 2

    def test_str(self, dataset: UnionDataset) -> None:
        out = str(dataset)
        assert "type: UnionDataset" in out
        assert "bbox: BoundingBox" in out
        assert "size: 2" in out

    def test_different_crs_12(self) -> None:
        ds1 = RasterDataset(os.path.join("tests", "data", "raster", "res_2_epsg_4087"))
        ds2 = RasterDataset(os.path.join("tests", "data", "raster", "res_2_epsg_4326"))
        ds = UnionDataset(ds1, ds2)
        sample = ds[ds.bounds]
        assert ds1.crs == ds2.crs == ds.crs == CRS.from_epsg(4087)
        assert ds1.res == ds2.res == ds.res == 2
        assert len(ds1) == len(ds2) == 1
        assert len(ds) == 2
        assert isinstance(sample["image"], torch.Tensor)

    def test_different_crs_12_3(self) -> None:
        ds1 = RasterDataset(os.path.join("tests", "data", "raster", "res_2_epsg_4087"))
        ds2 = RasterDataset(os.path.join("tests", "data", "raster", "res_2_epsg_4326"))
        ds3 = RasterDataset(os.path.join("tests", "data", "raster", "res_2_epsg_32631"))
        ds = (ds1 | ds2) | ds3
        sample = ds[ds.bounds]
        assert ds1.crs == ds2.crs == ds3.crs == ds.crs == CRS.from_epsg(4087)
        assert ds1.res == ds2.res == ds3.res == ds.res == 2
        assert len(ds1) == len(ds2) == len(ds3) == 1
        assert len(ds) == 3
        assert isinstance(sample["image"], torch.Tensor)

    def test_different_crs_1_23(self) -> None:
        ds1 = RasterDataset(os.path.join("tests", "data", "raster", "res_2_epsg_4087"))
        ds2 = RasterDataset(os.path.join("tests", "data", "raster", "res_2_epsg_4326"))
        ds3 = RasterDataset(os.path.join("tests", "data", "raster", "res_2_epsg_32631"))
        ds = ds1 | (ds2 | ds3)
        sample = ds[ds.bounds]
        assert ds1.crs == ds2.crs == ds3.crs == ds.crs == CRS.from_epsg(4087)
        assert ds1.res == ds2.res == ds3.res == ds.res == 2
        assert len(ds1) == len(ds2) == len(ds3) == 1
        assert len(ds) == 3
        assert isinstance(sample["image"], torch.Tensor)

    def test_different_res_12(self) -> None:
        ds1 = RasterDataset(os.path.join("tests", "data", "raster", "res_2_epsg_4087"))
        ds2 = RasterDataset(os.path.join("tests", "data", "raster", "res_4_epsg_4087"))
        ds = UnionDataset(ds1, ds2)
        sample = ds[ds.bounds]
        assert ds1.crs == ds2.crs == ds.crs == CRS.from_epsg(4087)
        assert ds1.res == ds2.res == ds.res == 2
        assert len(ds1) == len(ds2) == 1
        assert len(ds) == 2
        assert isinstance(sample["image"], torch.Tensor)

    def test_different_res_12_3(self) -> None:
        ds1 = RasterDataset(os.path.join("tests", "data", "raster", "res_2_epsg_4087"))
        ds2 = RasterDataset(os.path.join("tests", "data", "raster", "res_4_epsg_4087"))
        ds3 = RasterDataset(os.path.join("tests", "data", "raster", "res_8_epsg_4087"))
        ds = (ds1 | ds2) | ds3
        sample = ds[ds.bounds]
        assert ds1.crs == ds2.crs == ds3.crs == ds.crs == CRS.from_epsg(4087)
        assert ds1.res == ds2.res == ds3.res == ds.res == 2
        assert len(ds1) == len(ds2) == len(ds3) == 1
        assert len(ds) == 3
        assert isinstance(sample["image"], torch.Tensor)

    def test_different_res_1_23(self) -> None:
        ds1 = RasterDataset(os.path.join("tests", "data", "raster", "res_2_epsg_4087"))
        ds2 = RasterDataset(os.path.join("tests", "data", "raster", "res_4_epsg_4087"))
        ds3 = RasterDataset(os.path.join("tests", "data", "raster", "res_8_epsg_4087"))
        ds = ds1 | (ds2 | ds3)
        sample = ds[ds.bounds]
        assert ds1.crs == ds2.crs == ds3.crs == ds.crs == CRS.from_epsg(4087)
        assert ds1.res == ds2.res == ds3.res == ds.res == 2
        assert len(ds1) == len(ds2) == len(ds3) == 1
        assert len(ds) == 3
        assert isinstance(sample["image"], torch.Tensor)

    def test_nongeo_dataset(self) -> None:
        ds1 = CustomNonGeoDataset()
        ds2 = CustomNonGeoDataset()
        ds3 = CustomGeoDataset()
        msg = "UnionDataset only supports GeoDatasets"
        with pytest.raises(ValueError, match=msg):
            UnionDataset(ds1, ds2)  # type: ignore[arg-type]
        with pytest.raises(ValueError, match=msg):
            UnionDataset(ds1, ds3)  # type: ignore[arg-type]
        with pytest.raises(ValueError, match=msg):
            UnionDataset(ds3, ds1)  # type: ignore[arg-type]

    def test_invalid_query(self, dataset: UnionDataset) -> None:
        query = BoundingBox(-1, -1, -1, -1, -1, -1)
        with pytest.raises(
            IndexError, match="query: .* not found in index with bounds:"
        ):
            dataset[query]<|MERGE_RESOLUTION|>--- conflicted
+++ resolved
@@ -1,9 +1,5 @@
 # Copyright (c) Microsoft Corporation. All rights reserved.
 # Licensed under the MIT License.
-<<<<<<< HEAD
-import glob
-=======
->>>>>>> 3cef4fb2
 import os
 import pickle
 from collections.abc import Iterable
@@ -183,27 +179,6 @@
         cache = request.param[1]
         return Sentinel2(root, bands=bands, transforms=transforms, cache=cache)
 
-<<<<<<< HEAD
-    def test_init_with_list_of_files(self) -> None:
-        root = os.path.join("tests", "data", "sentinel2")
-
-        paths = []
-        # Add full path to a specific file
-        pathname = os.path.join(root, "**", "*B04.*")
-        specific_file = next(glob.iglob(pathname, recursive=True))
-        paths.append(specific_file)
-
-        # Also add multiple directories to search
-        paths.extend(
-            [os.path.join(root, p) for p in os.listdir(root) if p.endswith("SAFE")]
-        )
-
-        transforms = nn.Identity()
-        s2 = Sentinel2(
-            paths, bands=["B04", "B03", "B02"], transforms=transforms, cache=False
-        )
-        assert s2.files, "No files were found"
-=======
     @pytest.mark.parametrize(
         "paths",
         [
@@ -236,7 +211,6 @@
     )
     def test_files(self, paths: Union[str, Iterable[str]]) -> None:
         assert 1 <= len(NAIP(paths).files) <= 2
->>>>>>> 3cef4fb2
 
     def test_getitem_single_file(self, naip: NAIP) -> None:
         x = naip[naip.bounds]
