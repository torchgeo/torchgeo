--- conflicted
+++ resolved
@@ -179,28 +179,6 @@
         cache = request.param[1]
         return Sentinel2(root, bands=bands, transforms=transforms, cache=cache)
 
-<<<<<<< HEAD
-    @pytest.fixture()
-    def custom_dtype_ds(self) -> RasterDataset:
-        root = os.path.join("tests", "data", "raster")
-        return RasterDataset(root)
-
-    @pytest.fixture()
-    def time_series_ds(self) -> RasterDataset:
-        root = os.path.join("tests", "data", "time_series_raster")
-
-        class TimeSeriesRaster(RasterDataset):
-            filename_glob = "test_*.tif"
-            filename_regex = r"test_(?P<date>\d{8})_(?P<band>B0[234])"
-            date_format = "%Y%m%d"
-            is_image = True
-            separate_files = True
-            all_bands = ["B04", "B03", "B02"]
-
-        return TimeSeriesRaster(root, as_time_series=True)
-
-=======
->>>>>>> 65d1aba4
     def test_getitem_single_file(self, naip: NAIP) -> None:
         x = naip[naip.bounds]
         assert isinstance(x, dict)
@@ -250,7 +228,7 @@
 
     def test_time_series(self, time_series_ds: RasterDataset) -> None:
         sample = time_series_ds[time_series_ds.bounds]
-        assert isinstance(sample, Dict)
+        assert isinstance(sample, dict)
         assert isinstance(sample["image"], torch.Tensor)
         assert sample["image"].dtype == torch.int64
 
