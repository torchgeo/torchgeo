--- conflicted
+++ resolved
@@ -83,15 +83,9 @@
     # opencv-python 4.4.0.46+ required for Python 3.9 wheels
     "opencv-python>=4.4.0.46",
     # pandas 1.1.3+ required for Python 3.9 wheels
-<<<<<<< HEAD
     "pandas>=1.1.3",
-    # pycocotools 2.0.4+ required to avoid use of deprecated setuptools fetch_build_eggs
-    "pycocotools>=2.0.4",
-=======
-    "pandas>=1.1.3,<3",
     # pycocotools 2.0.5+ required for cython 3+ support
-    "pycocotools>=2.0.5,<3",
->>>>>>> 29a83134
+    "pycocotools>=2.0.5",
     # pyvista 0.29+ required for to avoid segfault during testing
     "pyvista>=0.29",
     # radiant-mlhub 0.3+ required for newer tqdm support required by lightning
