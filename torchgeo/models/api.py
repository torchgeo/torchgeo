--- conflicted
+++ resolved
@@ -37,12 +37,7 @@
 )
 from .scale_mae import ScaleMAELarge16_Weights, scalemae_large_patch16
 from .swin import Swin_V2_B_Weights, Swin_V2_T_Weights, swin_v2_b, swin_v2_t
-<<<<<<< HEAD
 from .unet import Unet_Weights, unet
-from .vit import ViTSmall16_Weights, vit_small_patch16_224
-
-_model: dict[str, Callable[..., nn.Module]] = {
-=======
 from .vit import (
     ViTBase14_DINOv2_Weights,
     ViTBase16_Weights,
@@ -62,7 +57,6 @@
     'copernicusfm_base': copernicusfm_base,
     'croma_base': croma_base,
     'croma_large': croma_large,
->>>>>>> 3e9654f9
     'dofa_base_patch16_224': dofa_base_patch16_224,
     'dofa_huge_patch14_224': dofa_huge_patch14_224,
     'dofa_large_patch16_224': dofa_large_patch16_224,
