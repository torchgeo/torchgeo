--- conflicted
+++ resolved
@@ -12,11 +12,8 @@
 import torch
 from geopandas import GeoDataFrame
 from rtree.index import Index, Property
-<<<<<<< HEAD
 from shapely.geometry import box
-=======
 from torch import Generator
->>>>>>> e932902e
 from torch.utils.data import Sampler
 from tqdm import tqdm
 
@@ -315,8 +312,7 @@
             bounds = BoundingBox(*hit.bounds)
 
             # Choose a random index within that tile
-<<<<<<< HEAD
-            bbox = get_random_bounding_box(bounds, self.size, self.res)
+            bbox = get_random_bounding_box(bounds, self.size, self.res, self.generator)
             minx, maxx, miny, maxy, mint, maxt = tuple(bbox)
             chip = {
                 'geometry': box(minx, miny, maxx, maxy),
@@ -332,16 +328,6 @@
         if chips:
             chips_gdf = GeoDataFrame(chips, crs=self.dataset.crs)
             chips_gdf['fid'] = chips_gdf.index
-=======
-            bounding_box = get_random_bounding_box(
-                bounds, self.size, self.res, self.generator
-            )
-
-            yield bounding_box
-
-    def __len__(self) -> int:
-        """Return the number of samples in a single epoch.
->>>>>>> e932902e
 
         else:
             chips_gdf = GeoDataFrame()
