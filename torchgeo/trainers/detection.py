--- conflicted
+++ resolved
@@ -12,37 +12,13 @@
 from torch import Tensor
 from torch.optim.lr_scheduler import ReduceLROnPlateau
 from torchmetrics.detection.mean_ap import MeanAveragePrecision
-<<<<<<< HEAD
 from torchvision.models import resnet as R
 from torchvision.models.detection import FasterRCNN, FCOS, RetinaNet
 from torchvision.models.detection.retinanet import RetinaNetHead
-=======
-from torchvision.models.detection import FCOS, FasterRCNN, RetinaNet
->>>>>>> d907ac7a
 from torchvision.models.detection.backbone_utils import resnet_fpn_backbone
 from torchvision.models.detection.retinanet import RetinaNetHead
 from torchvision.models.detection.rpn import AnchorGenerator
 from torchvision.ops import MultiScaleRoIAlign, feature_pyramid_network, misc
-<<<<<<< HEAD
-=======
-
-from ..datasets.utils import unbind_samples
-
-if parse(torchvision.__version__) >= parse("0.13"):
-    from torchvision.models import resnet as R
-
-    BACKBONE_WEIGHT_MAP = {
-        "resnet18": R.ResNet18_Weights.DEFAULT,
-        "resnet34": R.ResNet34_Weights.DEFAULT,
-        "resnet50": R.ResNet50_Weights.DEFAULT,
-        "resnet101": R.ResNet101_Weights.DEFAULT,
-        "resnet152": R.ResNet152_Weights.DEFAULT,
-        "resnext50_32x4d": R.ResNeXt50_32X4D_Weights.DEFAULT,
-        "resnext101_32x8d": R.ResNeXt101_32X8D_Weights.DEFAULT,
-        "wide_resnet50_2": R.Wide_ResNet50_2_Weights.DEFAULT,
-        "wide_resnet101_2": R.Wide_ResNet101_2_Weights.DEFAULT,
-    }
->>>>>>> d907ac7a
 
 BACKBONE_LAT_DIM_MAP = {
     "resnet18": 512,
@@ -111,7 +87,6 @@
                 "backbone_name": self.hyperparams["backbone"],
                 "trainable_layers": self.hyperparams.get("trainable_layers", 3),
             }
-<<<<<<< HEAD
             if backbone_pretrained:
                 kwargs["weights"] = BACKBONE_WEIGHT_MAP[
                     self.hyperparams["backbone"]
@@ -119,7 +94,6 @@
             else:
                 kwargs["weights"] = None
 
-
             latent_dim = BACKBONE_LAT_DIM_MAP[self.hyperparams["backbone"]]
         else:
             raise ValueError(
@@ -128,26 +102,7 @@
 
         num_classes = self.hyperparams["num_classes"]
 
-=======
-            if parse(torchvision.__version__) >= parse("0.13"):
-                if backbone_pretrained:
-                    kwargs["weights"] = BACKBONE_WEIGHT_MAP[
-                        self.hyperparams["backbone"]
-                    ]
-                else:
-                    kwargs["weights"] = None
-            else:
-                kwargs["pretrained"] = backbone_pretrained
-
-            latent_dim = BACKBONE_LAT_DIM_MAP[self.hyperparams["backbone"]]
-        else:
-            raise ValueError(
-                f"Backbone type '{self.hyperparams['backbone']}' is not valid."
-            )
-
-        num_classes = self.hyperparams["num_classes"]
-
->>>>>>> d907ac7a
+
         if self.hyperparams["model"] == "faster-rcnn":
             backbone = resnet_fpn_backbone(**kwargs)
             anchor_generator = AnchorGenerator(
@@ -165,16 +120,10 @@
             )
         elif self.hyperparams["model"] == "fcos":
             kwargs["extra_blocks"] = feature_pyramid_network.LastLevelP6P7(256, 256)
-            is_trained = (
-                kwargs["weights"]
-                if parse(torchvision.__version__) >= parse("0.13")
-                else kwargs["pretrained"]
-            )
             kwargs["norm_layer"] = (
-                misc.FrozenBatchNorm2d if is_trained else torch.nn.BatchNorm2d
-            )
-<<<<<<< HEAD
-
+                misc.FrozenBatchNorm2d if kwargs["weights"] else torch.nn.BatchNorm2d
+            )
+            
             backbone = resnet_fpn_backbone(**kwargs)
             anchor_generator = AnchorGenerator(
                 sizes=((8,), (16,), (32,), (64,), (128,), (256,)),
@@ -207,41 +156,6 @@
                 norm_layer=partial(torch.nn.GroupNorm, 32),
             )
 
-=======
-
-            backbone = resnet_fpn_backbone(**kwargs)
-            anchor_generator = AnchorGenerator(
-                sizes=((8,), (16,), (32,), (64,), (128,), (256,)),
-                aspect_ratios=((1.0,), (1.0,), (1.0,), (1.0,), (1.0,), (1.0,)),
-            )
-
-            self.model = FCOS(backbone, num_classes, anchor_generator=anchor_generator)
-
-        elif self.hyperparams["model"] == "retinanet":
-            kwargs["extra_blocks"] = feature_pyramid_network.LastLevelP6P7(
-                latent_dim, 256
-            )
-            backbone = resnet_fpn_backbone(**kwargs)
-
-            anchor_sizes = (
-                (16, 20, 25),
-                (32, 40, 50),
-                (64, 80, 101),
-                (128, 161, 203),
-                (256, 322, 406),
-                (512, 645, 812),
-            )
-            aspect_ratios = ((0.5, 1.0, 2.0),) * len(anchor_sizes)
-            anchor_generator = AnchorGenerator(anchor_sizes, aspect_ratios)
-
-            head = RetinaNetHead(
-                backbone.out_channels,
-                anchor_generator.num_anchors_per_location()[0],
-                num_classes,
-                norm_layer=partial(torch.nn.GroupNorm, 32),
-            )
-
->>>>>>> d907ac7a
             self.model = RetinaNet(
                 backbone, num_classes, anchor_generator=anchor_generator, head=head
             )
