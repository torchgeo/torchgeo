--- conflicted
+++ resolved
@@ -20,11 +20,8 @@
     AppendSWI,
     AppendTriBandNormalizedDifferenceIndex,
 )
-<<<<<<< HEAD
+from .spatial import SatSlideMix
 from .temporal import Rearrange
-=======
-from .spatial import SatSlideMix
->>>>>>> 12c2b5e5
 from .transforms import AugmentationSequential
 
 __all__ = (
@@ -44,9 +41,6 @@
     'AppendTriBandNormalizedDifferenceIndex',
     'AugmentationSequential',
     'RandomGrayscale',
-<<<<<<< HEAD
     'Rearrange',
-=======
     'SatSlideMix',
->>>>>>> 12c2b5e5
 )