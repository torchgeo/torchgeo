--- conflicted
+++ resolved
@@ -286,11 +286,7 @@
     'VectorDataset',
     'WesternUSALiveFuelMoisture',
     'XView2',
-<<<<<<< HEAD
     'XView2DistShift',
-=======
-    'XView2DistShift'
->>>>>>> 8072f2b0
     'ZueriCrop',
     'concat_samples',
     'merge_samples',
