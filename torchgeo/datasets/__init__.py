# Copyright (c) Microsoft Corporation. All rights reserved.
# Licensed under the MIT License.

"""TorchGeo datasets."""

from .advance import ADVANCE
from .agb_live_woody_density import AbovegroundLiveWoodyBiomassDensity
from .astergdem import AsterGDEM
from .benin_cashews import BeninSmallHolderCashews
from .bigearthnet import BigEarthNet
from .cbf import CanadianBuildingFootprints
from .cdl import CDL
from .chesapeake import (
    Chesapeake,
    Chesapeake7,
    Chesapeake13,
    ChesapeakeCVPR,
    ChesapeakeDC,
    ChesapeakeDE,
    ChesapeakeMD,
    ChesapeakeNY,
    ChesapeakePA,
    ChesapeakeVA,
    ChesapeakeWV,
)
from .cloud_cover import CloudCoverDetection
from .cms_mangrove_canopy import CMSGlobalMangroveCanopy
from .cowc import COWC, COWCCounting, COWCDetection
from .cv4a_kenya_crop_type import CV4AKenyaCropType
from .cyclone import TropicalCyclone
from .deepglobelandcover import DeepGlobeLandCover
from .dfc2022 import DFC2022
from .eddmaps import EDDMapS
from .enviroatlas import EnviroAtlas
from .esri2020 import Esri2020
from .etci2021 import ETCI2021
from .eudem import EUDEM
from .eurosat import EuroSAT, EuroSAT100
from .fair1m import FAIR1M
from .fire_risk import FireRisk
from .forestdamage import ForestDamage
from .gbif import GBIF
from .geo import (
    ForecastDataset,
    GeoDataset,
    IntersectionDataset,
    NonGeoClassificationDataset,
    NonGeoDataset,
    RasterDataset,
    UnionDataset,
    VectorDataset,
)
from .gid15 import GID15
from .globbiomass import GlobBiomass
from .idtrees import IDTReeS
from .inaturalist import INaturalist
from .inria import InriaAerialImageLabeling
from .l7irish import L7Irish
from .l8biome import L8Biome
from .landcoverai import LandCoverAI, LandCoverAIBase, LandCoverAIGeo
from .landsat import (
    Landsat,
    Landsat1,
    Landsat2,
    Landsat3,
    Landsat4MSS,
    Landsat4TM,
    Landsat5MSS,
    Landsat5TM,
    Landsat7,
    Landsat8,
    Landsat9,
)
from .levircd import LEVIRCDPlus
from .loveda import LoveDA
from .millionaid import MillionAID
from .naip import NAIP
from .nasa_marine_debris import NASAMarineDebris
from .nlcd import NLCD
from .openbuildings import OpenBuildings
from .oscd import OSCD
from .patternnet import PatternNet
from .potsdam import Potsdam2D
from .reforestree import ReforesTree
from .resisc45 import RESISC45
from .seco import SeasonalContrastS2
from .sen12ms import SEN12MS
from .sentinel import Sentinel, Sentinel1, Sentinel2
from .skippd import SKIPPD
from .so2sat import So2Sat
from .spacenet import (
    SpaceNet,
    SpaceNet1,
    SpaceNet2,
    SpaceNet3,
    SpaceNet4,
    SpaceNet5,
    SpaceNet6,
    SpaceNet7,
)
from .splits import (
    random_bbox_assignment,
    random_bbox_splitting,
    random_grid_cell_assignment,
    roi_split,
    time_series_split,
)
from .ssl4eo import SSL4EO, SSL4EOL, SSL4EOS12
from .ssl4eo_benchmark import SSL4EOLBenchmark
from .sustainbench_crop_yield import SustainBenchCropYield
from .ucmerced import UCMerced
from .usavars import USAVars
from .utils import (
    BoundingBox,
    concat_samples,
    merge_samples,
    stack_samples,
    unbind_samples,
)
from .vaihingen import Vaihingen2D
from .vhr10 import VHR10
from .western_usa_live_fuel_moisture import WesternUSALiveFuelMoisture
from .xview import XView2
from .zuericrop import ZueriCrop

__all__ = (
    # GeoDataset
    "AbovegroundLiveWoodyBiomassDensity",
    "AsterGDEM",
    "CanadianBuildingFootprints",
    "CDL",
    "Chesapeake",
    "Chesapeake7",
    "Chesapeake13",
    "ChesapeakeDC",
    "ChesapeakeDE",
    "ChesapeakeMD",
    "ChesapeakeNY",
    "ChesapeakePA",
    "ChesapeakeVA",
    "ChesapeakeWV",
    "ChesapeakeCVPR",
    "CMSGlobalMangroveCanopy",
    "EDDMapS",
    "Esri2020",
    "EUDEM",
    "GBIF",
    "GlobBiomass",
    "INaturalist",
    "L7Irish",
    "L8Biome",
    "LandCoverAIBase",
    "LandCoverAIGeo",
    "Landsat",
    "Landsat1",
    "Landsat2",
    "Landsat3",
    "Landsat4MSS",
    "Landsat4TM",
    "Landsat5MSS",
    "Landsat5TM",
    "Landsat7",
    "Landsat8",
    "Landsat9",
    "NAIP",
    "NLCD",
    "OpenBuildings",
    "Sentinel",
    "Sentinel1",
    "Sentinel2",
    # NonGeoDataset
    "ADVANCE",
    "BeninSmallHolderCashews",
    "BigEarthNet",
    "CloudCoverDetection",
    "COWC",
    "COWCCounting",
    "COWCDetection",
    "CV4AKenyaCropType",
    "DeepGlobeLandCover",
    "DFC2022",
    "EnviroAtlas",
    "ETCI2021",
    "EuroSAT",
    "EuroSAT100",
    "FAIR1M",
    "FireRisk",
    "ForestDamage",
    "GID15",
    "IDTReeS",
    "InriaAerialImageLabeling",
    "LandCoverAI",
    "LEVIRCDPlus",
    "LoveDA",
    "MillionAID",
    "NASAMarineDebris",
    "OSCD",
    "PatternNet",
    "Potsdam2D",
    "RESISC45",
    "ReforesTree",
    "SeasonalContrastS2",
    "SEN12MS",
    "SKIPPD",
    "So2Sat",
    "SpaceNet",
    "SpaceNet1",
    "SpaceNet2",
    "SpaceNet3",
    "SpaceNet4",
    "SpaceNet5",
    "SpaceNet6",
    "SpaceNet7",
    "SSL4EO",
    "SSL4EOLBenchmark",
    "SSL4EOL",
    "SSL4EOS12",
    "SustainBenchCropYield",
    "TropicalCyclone",
    "UCMerced",
    "USAVars",
    "Vaihingen2D",
    "VHR10",
    "WesternUSALiveFuelMoisture",
    "XView2",
    "ZueriCrop",
    # Base classes
    "GeoDataset",
    "IntersectionDataset",
    "NonGeoClassificationDataset",
    "NonGeoDataset",
    "RasterDataset",
    "UnionDataset",
    "VectorDataset",
<<<<<<< HEAD
    "VisionClassificationDataset",
    "VisionDataset",
    "ForecastDataset",
=======
>>>>>>> 65d1aba4
    # Utilities
    "BoundingBox",
    "concat_samples",
    "merge_samples",
    "stack_samples",
    "unbind_samples",
    # Splits
    "random_bbox_assignment",
    "random_bbox_splitting",
    "random_grid_cell_assignment",
    "roi_split",
    "time_series_split",
)<|MERGE_RESOLUTION|>--- conflicted
+++ resolved
@@ -232,12 +232,9 @@
     "RasterDataset",
     "UnionDataset",
     "VectorDataset",
-<<<<<<< HEAD
     "VisionClassificationDataset",
     "VisionDataset",
     "ForecastDataset",
-=======
->>>>>>> 65d1aba4
     # Utilities
     "BoundingBox",
     "concat_samples",
