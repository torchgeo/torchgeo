# Copyright (c) Microsoft Corporation. All rights reserved.
# Licensed under the MIT License.

"""LandCover.ai dataset."""

import abc
import glob
import hashlib
import os
from collections.abc import Callable
from functools import lru_cache
<<<<<<< HEAD
from typing import Any
=======
from typing import Any, ClassVar, cast
>>>>>>> 2ed1a399

import matplotlib.pyplot as plt
import numpy as np
import torch
from matplotlib.colors import ListedColormap
from matplotlib.figure import Figure
from PIL import Image
from rasterio.crs import CRS
from torch import Tensor
from torch.utils.data import Dataset

from .errors import DatasetNotFoundError
from .geo import NonGeoDataset, RasterDataset
from .utils import BoundingBox, Path, download_url, extract_archive, working_dir


class LandCoverAIBase(Dataset[dict[str, Any]], abc.ABC):
    r"""Abstract base class for LandCover.ai Geo and NonGeo datasets.

    The `LandCover.ai <https://landcover.ai.linuxpolska.com/>`__ (Land Cover from
    Aerial Imagery) dataset is a dataset for automatic mapping of buildings, woodlands,
    water and roads from aerial images. This implementation is specifically for
    Version 1 of LandCover.ai.

    Dataset features:

    * land cover from Poland, Central Europe
    * three spectral bands - RGB
    * 33 orthophotos with 25 cm per pixel resolution (~9000x9500 px)
    * 8 orthophotos with 50 cm per pixel resolution (~4200x4700 px)
    * total area of 216.27 km\ :sup:`2`

    Dataset format:

    * rasters are three-channel GeoTiffs with EPSG:2180 spatial reference system
    * masks are single-channel GeoTiffs with EPSG:2180 spatial reference system

    Dataset classes:

    1. building (1.85 km\ :sup:`2`\ )
    2. woodland (72.02 km\ :sup:`2`\ )
    3. water (13.15 km\ :sup:`2`\ )
    4. road (3.5 km\ :sup:`2`\ )

    If you use this dataset in your research, please cite the following paper:

    * https://arxiv.org/abs/2005.02264v4

    .. versionadded:: 0.5
    """

    url = 'https://landcover.ai.linuxpolska.com/download/landcover.ai.v1.zip'
    filename = 'landcover.ai.v1.zip'
    md5 = '3268c89070e8734b4e91d531c0617e03'
    classes = ('Background', 'Building', 'Woodland', 'Water', 'Road')
    cmap: ClassVar[dict[int, tuple[int, int, int, int]]] = {
        0: (0, 0, 0, 0),
        1: (97, 74, 74, 255),
        2: (38, 115, 0, 255),
        3: (0, 197, 255, 255),
        4: (207, 207, 207, 255),
    }

    def __init__(
        self, root: Path = 'data', download: bool = False, checksum: bool = False
    ) -> None:
        """Initialize a new LandCover.ai dataset instance.

        Args:
            root: root directory where dataset can be found
            transforms: a function/transform that takes input sample and its target as
                entry and returns a transformed version
            cache: if True, cache file handle to speed up repeated sampling
            download: if True, download dataset and store it in the root directory
            checksum: if True, check the MD5 of the downloaded files (may be slow)

        Raises:
            DatasetNotFoundError: If dataset is not found and *download* is False.
        """
        self.root = root
        self.download = download
        self.checksum = checksum

        lc_colors = np.zeros((max(self.cmap.keys()) + 1, 4))
        lc_colors[list(self.cmap.keys())] = list(self.cmap.values())
        lc_colors = lc_colors[:, :3] / 255
        self._lc_cmap = ListedColormap(lc_colors)

        self._verify()

    def _verify(self) -> None:
        """Verify the integrity of the dataset."""
        if self._verify_data():
            return

        # Check if the zip file has already been downloaded
        pathname = os.path.join(self.root, self.filename)
        if os.path.exists(pathname):
            self._extract()
            return

        # Check if the user requested to download the dataset
        if not self.download:
            raise DatasetNotFoundError(self)

        # Download the dataset
        self._download()
        self._extract()

    @abc.abstractmethod
    def __getitem__(self, query: Any) -> dict[str, Any]:
        """Retrieve image, mask and metadata indexed by index.

        Args:
            query: coordinates or an index

        Returns:
            sample of image, mask and metadata at that index

        Raises:
            IndexError: if query is not found in the index
        """

    @abc.abstractmethod
    def _verify_data(self) -> bool:
        """Verify if the images and masks are present."""

    def _download(self) -> None:
        """Download the dataset."""
        download_url(self.url, self.root, md5=self.md5 if self.checksum else None)

    def _extract(self) -> None:
        """Extract the dataset."""
        extract_archive(os.path.join(self.root, self.filename))

    def plot(
        self,
        sample: dict[str, Tensor],
        show_titles: bool = True,
        suptitle: str | None = None,
    ) -> Figure:
        """Plot a sample from the dataset.

        Args:
            sample: a sample returned by :meth:`__getitem__`
            show_titles: flag indicating whether to show titles above each panel
            suptitle: optional string to use as a suptitle

        Returns:
            a matplotlib Figure with the rendered sample
        """
        image = np.rollaxis(sample['image'].numpy().astype('uint8').squeeze(), 0, 3)
        mask = sample['mask'].numpy().astype('uint8').squeeze()

        num_panels = 2
        showing_predictions = 'prediction' in sample
        if showing_predictions:
            predictions = sample['prediction'].numpy()
            num_panels += 1

        fig, axs = plt.subplots(1, num_panels, figsize=(num_panels * 4, 5))
        axs[0].imshow(image)
        axs[0].axis('off')
        axs[1].imshow(mask, vmin=0, vmax=4, cmap=self._lc_cmap, interpolation='none')
        axs[1].axis('off')
        if show_titles:
            axs[0].set_title('Image')
            axs[1].set_title('Mask')

        if showing_predictions:
            axs[2].imshow(
                predictions, vmin=0, vmax=4, cmap=self._lc_cmap, interpolation='none'
            )
            axs[2].axis('off')
            if show_titles:
                axs[2].set_title('Predictions')

        if suptitle is not None:
            plt.suptitle(suptitle)
        return fig


class LandCoverAIGeo(LandCoverAIBase, RasterDataset):
    """LandCover.ai Geo dataset.

    See the abstract LandCoverAIBase class to find out more.

    .. versionadded:: 0.5
    """

    filename_glob = os.path.join('images', '*.tif')
    filename_regex = '.*tif'

    def __init__(
        self,
        root: Path = 'data',
        crs: CRS | None = None,
        res: float | None = None,
        transforms: Callable[[dict[str, Any]], dict[str, Any]] | None = None,
        cache: bool = True,
        download: bool = False,
        checksum: bool = False,
    ) -> None:
        """Initialize a new LandCover.ai NonGeo dataset instance.

        Args:
            root: root directory where dataset can be found
            crs: :term:`coordinate reference system (CRS)` to warp to
                (defaults to the CRS of the first file found)
            res: resolution of the dataset in units of CRS
                (defaults to the resolution of the first file found)
            transforms: a function/transform that takes input sample and its target as
                entry and returns a transformed version
            cache: if True, cache file handle to speed up repeated sampling
            download: if True, download dataset and store it in the root directory
            checksum: if True, check the MD5 of the downloaded files (may be slow)

        Raises:
            DatasetNotFoundError: If dataset is not found and *download* is False.
        """
        LandCoverAIBase.__init__(self, root, download, checksum)
        RasterDataset.__init__(self, root, crs, res, transforms=transforms, cache=cache)

    def _verify_data(self) -> bool:
        """Verify if the images and masks are present."""
        img_query = os.path.join(self.root, 'images', '*.tif')
        mask_query = os.path.join(self.root, 'masks', '*.tif')
        images = glob.glob(img_query)
        masks = glob.glob(mask_query)
        return len(images) > 0 and len(images) == len(masks)

    def __getitem__(self, query: BoundingBox) -> dict[str, Any]:
        """Retrieve image/mask and metadata indexed by query.

        Args:
            query: (minx, maxx, miny, maxy, mint, maxt) coordinates to index

        Returns:
            sample of image, mask and metadata at that index

        Raises:
            IndexError: if query is not found in the index
        """
        img_filepaths = self.filespaths_intersecting_query(query)
        mask_filepaths = [
            str(path).replace('images', 'masks') for path in img_filepaths
        ]

        if not img_filepaths:
            raise IndexError(
                f'query: {query} not found in index with bounds: {self.bounds}'
            )

        img = self._merge_files(img_filepaths, query, self.band_indexes)
        mask = self._merge_files(mask_filepaths, query, self.band_indexes)
        sample = {
            'crs': self.crs,
            'bounds': query,
            'image': img.float(),
            'mask': mask.long(),
        }

        if self.transforms is not None:
            sample = self.transforms(sample)

        return sample


class LandCoverAI(LandCoverAIBase, NonGeoDataset):
    """LandCover.ai dataset.

    See the abstract LandCoverAIBase class to find out more.

    .. note::

       This dataset requires the following additional library to be installed:

       * `opencv-python <https://pypi.org/project/opencv-python/>`_ to generate
         the train/val/test split
    """

    sha256 = '15ee4ca9e3fd187957addfa8f0d74ac31bc928a966f76926e11b3c33ea76daa1'

    def __init__(
        self,
        root: Path = 'data',
        split: str = 'train',
        transforms: Callable[[dict[str, Tensor]], dict[str, Tensor]] | None = None,
        download: bool = False,
        checksum: bool = False,
    ) -> None:
        """Initialize a new LandCover.ai dataset instance.

        Args:
            root: root directory where dataset can be found
            split: one of "train", "val", or "test"
            transforms: a function/transform that takes input sample and its target as
                entry and returns a transformed version
            download: if True, download dataset and store it in the root directory
            checksum: if True, check the MD5 of the downloaded files (may be slow)

        Raises:
            AssertionError: if ``split`` argument is invalid
            DatasetNotFoundError: If dataset is not found and *download* is False.
        """
        assert split in ['train', 'val', 'test']

        super().__init__(root, download, checksum)

        self.transforms = transforms
        self.split = split
        with open(os.path.join(self.root, split + '.txt')) as f:
            self.ids = f.readlines()

    def __getitem__(self, index: int) -> dict[str, Tensor]:
        """Return an index within the dataset.

        Args:
            index: index to return

        Returns:
            data and label at that index
        """
        id_ = self.ids[index].rstrip()
        sample = {'image': self._load_image(id_), 'mask': self._load_target(id_)}

        if self.transforms is not None:
            sample = self.transforms(sample)

        return sample

    def __len__(self) -> int:
        """Return the number of data points in the dataset.

        Returns:
            length of the dataset
        """
        return len(self.ids)

    @lru_cache
    def _load_image(self, id_: str) -> Tensor:
        """Load a single image.

        Args:
            id_: unique ID of the image

        Returns:
            the image
        """
        filename = os.path.join(self.root, 'output', id_ + '.jpg')
        with Image.open(filename) as img:
            array: np.typing.NDArray[np.int_] = np.array(img)
            tensor = torch.from_numpy(array).float()
            # Convert from HxWxC to CxHxW
            tensor = tensor.permute((2, 0, 1))
            return tensor

    @lru_cache
    def _load_target(self, id_: str) -> Tensor:
        """Load the target mask for a single image.

        Args:
            id_: unique ID of the image

        Returns:
            the target mask
        """
        filename = os.path.join(self.root, 'output', id_ + '_m.png')
        with Image.open(filename) as img:
            array: np.typing.NDArray[np.int_] = np.array(img.convert('L'))
            tensor = torch.from_numpy(array).long()
            return tensor

    def _verify_data(self) -> bool:
        """Verify if the images and masks are present."""
        img_query = os.path.join(self.root, 'output', '*_*.jpg')
        mask_query = os.path.join(self.root, 'output', '*_*_m.png')
        images = glob.glob(img_query)
        masks = glob.glob(mask_query)
        return len(images) > 0 and len(images) == len(masks)

    def _extract(self) -> None:
        """Extract the dataset.

        Raises:
            AssertionError: if the checksum of split.py does not match
        """
        super()._extract()

        # Generate train/val/test splits
        # Always check the sha256 of this file before executing
        # to avoid malicious code injection
        with working_dir(self.root):
            with open('split.py') as f:
                split = f.read().encode('utf-8')
                assert hashlib.sha256(split).hexdigest() == self.sha256
                exec(split)<|MERGE_RESOLUTION|>--- conflicted
+++ resolved
@@ -9,11 +9,7 @@
 import os
 from collections.abc import Callable
 from functools import lru_cache
-<<<<<<< HEAD
-from typing import Any
-=======
-from typing import Any, ClassVar, cast
->>>>>>> 2ed1a399
+from typing import Any, ClassVar
 
 import matplotlib.pyplot as plt
 import numpy as np
