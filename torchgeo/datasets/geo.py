# Copyright (c) Microsoft Corporation. All rights reserved.
# Licensed under the MIT License.

"""Base classes for all :mod:`torchgeo` datasets."""

import abc
import fnmatch
import functools
import os
import pathlib
import re
import sys
import warnings
from collections.abc import Callable, Iterable, Sequence
from typing import Any, ClassVar, cast

import fiona
import fiona.transform
import numpy as np
import pyproj
import rasterio
import rasterio.merge
import shapely
import torch
from rasterio.crs import CRS
from rasterio.enums import Resampling
from rasterio.io import DatasetReader
from rasterio.vrt import WarpedVRT
from rtree.index import Index, Property
from torch import Tensor
from torch.utils.data import Dataset
from torchvision.datasets import ImageFolder
from torchvision.datasets.folder import default_loader as pil_loader

from .errors import DatasetNotFoundError
from .utils import (
    BoundingBox,
    Path,
    array_to_tensor,
    concat_samples,
    disambiguate_timestamp,
    list_directory_recursive,
    merge_samples,
)


class GeoDataset(Dataset[dict[str, Any]], abc.ABC):
    """Abstract base class for datasets containing geospatial information.

    Geospatial information includes things like:

    * coordinates (latitude, longitude)
    * :term:`coordinate reference system (CRS)`
    * resolution

    :class:`GeoDataset` is a special class of datasets. Unlike :class:`NonGeoDataset`,
    the presence of geospatial information allows two or more datasets to be combined
    based on latitude/longitude. This allows users to do things like:

    * Combine image and target labels and sample from both simultaneously
      (e.g., Landsat and CDL)
    * Combine datasets for multiple image sources for multimodal learning or data fusion
      (e.g., Landsat and Sentinel)
    * Combine image and other raster data (e.g., elevation, temperature, pressure)
      and sample from both simultaneously (e.g., Landsat and Aster Global DEM)

    These combinations require that all queries are present in *both* datasets,
    and can be combined using an :class:`IntersectionDataset`:

    .. code-block:: python

       dataset = landsat & cdl

    Users may also want to:

    * Combine datasets for multiple image sources and treat them as equivalent
      (e.g., Landsat 7 and Landsat 8)
    * Combine datasets for disparate geospatial locations
      (e.g., Chesapeake NY and PA)

    These combinations require that all queries are present in *at least one* dataset,
    and can be combined using a :class:`UnionDataset`:

    .. code-block:: python

       dataset = landsat7 | landsat8
    """

    paths: Path | Iterable[Path]
    _crs = CRS.from_epsg(4326)
    _res = 0.0

    #: Glob expression used to search for files.
    #:
    #: This expression should be specific enough that it will not pick up files from
    #: other datasets. It should not include a file extension, as the dataset may be in
    #: a different file format than what it was originally downloaded as.
    filename_glob = '*'

    # NOTE: according to the Python docs:
    #
    # * https://docs.python.org/3/library/exceptions.html#NotImplementedError
    #
    # the correct way to handle __add__ not being supported is to set it to None,
    # not to return NotImplemented or raise NotImplementedError. The downside of
    # this is that we have no way to explain to a user why they get an error and
    # what they should do instead (use __and__ or __or__).

    #: :class:`GeoDataset` addition can be ambiguous and is no longer supported.
    #: Users should instead use the intersection or union operator.
    __add__ = None  # type: ignore[assignment]

    def __init__(
        self, transforms: Callable[[dict[str, Any]], dict[str, Any]] | None = None
    ) -> None:
        """Initialize a new GeoDataset instance.

        Args:
            transforms: a function/transform that takes an input sample
                and returns a transformed version
        """
        self.transforms = transforms

        # Create an R-tree to index the dataset
        self.index = Index(interleaved=False, properties=Property(dimension=3))

    @abc.abstractmethod
    def __getitem__(self, query: BoundingBox) -> dict[str, Any]:
        """Retrieve image/mask and metadata indexed by query.

        Args:
            query: (minx, maxx, miny, maxy, mint, maxt) coordinates to index

        Returns:
            sample of image/mask and metadata at that index

        Raises:
            IndexError: if query is not found in the index
        """

    def __and__(self, other: 'GeoDataset') -> 'IntersectionDataset':
        """Take the intersection of two :class:`GeoDataset`.

        Args:
            other: another dataset

        Returns:
            a single dataset

        Raises:
            ValueError: if other is not a :class:`GeoDataset`

        .. versionadded:: 0.2
        """
        return IntersectionDataset(self, other)

    def __or__(self, other: 'GeoDataset') -> 'UnionDataset':
        """Take the union of two GeoDatasets.

        Args:
            other: another dataset

        Returns:
            a single dataset

        Raises:
            ValueError: if other is not a :class:`GeoDataset`

        .. versionadded:: 0.2
        """
        return UnionDataset(self, other)

    def __len__(self) -> int:
        """Return the number of files in the dataset.

        Returns:
            length of the dataset
        """
        return len(self.index)

    def __str__(self) -> str:
        """Return the informal string representation of the object.

        Returns:
            informal string representation
        """
        return f"""\
{self.__class__.__name__} Dataset
    type: GeoDataset
    bbox: {self.bounds}
    size: {len(self)}"""

    # NOTE: This hack should be removed once the following issue is fixed:
    # https://github.com/Toblerity/rtree/issues/87

    def __getstate__(self) -> tuple[dict[str, Any], list[tuple[Any, Any, Any | None]]]:
        """Define how instances are pickled.

        Returns:
            the state necessary to unpickle the instance
        """
        objects = self.index.intersection(self.index.bounds, objects=True)
        tuples = [(item.id, item.bounds, item.object) for item in objects]
        return self.__dict__, tuples

    def __setstate__(
        self,
        state: tuple[
            dict[Any, Any],
            list[tuple[int, tuple[float, float, float, float, float, float], Path]],
        ],
    ) -> None:
        """Define how to unpickle an instance.

        Args:
            state: the state of the instance when it was pickled
        """
        attrs, tuples = state
        self.__dict__.update(attrs)
        for item in tuples:
            self.index.insert(*item)

    @property
    def bounds(self) -> BoundingBox:
        """Bounds of the index.

        Returns:
            (minx, maxx, miny, maxy, mint, maxt) of the dataset
        """
        return BoundingBox(*self.index.bounds)

    @property
    def crs(self) -> CRS:
        """:term:`coordinate reference system (CRS)` of the dataset.

        Returns:
            The :term:`coordinate reference system (CRS)`.
        """
        return self._crs

    @crs.setter
    def crs(self, new_crs: CRS) -> None:
        """Change the :term:`coordinate reference system (CRS)` of a GeoDataset.

        If ``new_crs == self.crs``, does nothing, otherwise updates the R-tree index.

        Args:
            new_crs: New :term:`coordinate reference system (CRS)`.
        """
        if new_crs == self.crs:
            return

        print(f'Converting {self.__class__.__name__} CRS from {self.crs} to {new_crs}')
        new_index = Index(interleaved=False, properties=Property(dimension=3))

        project = pyproj.Transformer.from_crs(
            pyproj.CRS(str(self.crs)), pyproj.CRS(str(new_crs)), always_xy=True
        ).transform
        for hit in self.index.intersection(self.index.bounds, objects=True):
            old_minx, old_maxx, old_miny, old_maxy, mint, maxt = hit.bounds
            old_box = shapely.geometry.box(old_minx, old_miny, old_maxx, old_maxy)
            new_box = shapely.ops.transform(project, old_box)
            new_minx, new_miny, new_maxx, new_maxy = new_box.bounds
            new_bounds = (new_minx, new_maxx, new_miny, new_maxy, mint, maxt)
            new_index.insert(hit.id, new_bounds, hit.object)

        self._crs = new_crs
        self.index = new_index

    @property
    def res(self) -> float:
        """Resolution of the dataset in units of CRS.

        Returns:
            The resolution of the dataset.
        """
        return self._res

    @res.setter
    def res(self, new_res: float) -> None:
        """Change the resolution of a GeoDataset.

        Args:
            new_res: New resolution.
        """
        if new_res == self.res:
            return

        print(f'Converting {self.__class__.__name__} res from {self.res} to {new_res}')
        self._res = new_res

    @property
    def files(self) -> list[Path]:
        """A list of all files in the dataset.

        Returns:
            All files in the dataset.

        .. versionadded:: 0.5
        """
        # Make iterable
        if isinstance(self.paths, str | pathlib.Path):
            paths: Iterable[Path] = [self.paths]
        else:
            paths = self.paths

        # Using set to remove any duplicates if directories are overlapping
        files: set[Path] = set()
        for path in paths:
<<<<<<< HEAD
            file_not_found = True
            if os.path.isfile(path):
                if fnmatch.fnmatch(str(path), os.path.join('*', self.filename_glob)):
                    files.add(path)
                    file_not_found = False
            elif files_found := set(list_directory_recursive(path, self.filename_glob)):
                files |= files_found
                file_not_found = False

            if file_not_found and not hasattr(self, 'download'):
=======
            if os.path.isdir(path):
                pathname = os.path.join(path, '**', self.filename_glob)
                files |= set(glob.iglob(pathname, recursive=True))
            elif (os.path.isfile(path) or path_is_vsi(path)) and fnmatch.fnmatch(
                str(path), f'*{self.filename_glob}'
            ):
                files.add(path)
            elif not hasattr(self, 'download'):
>>>>>>> fa95b7ac
                warnings.warn(
                    f"Could not find any relevant files for provided path '{path}'. "
                    f'Path was ignored.',
                    UserWarning,
                )

        # Sort the output to enforce deterministic behavior.
        return sorted(files)


class RasterDataset(GeoDataset):
    """Abstract base class for :class:`GeoDataset` stored as raster files."""

    #: Regular expression used to extract date from filename.
    #:
    #: The expression should use named groups. The expression may contain any number of
    #: groups. The following groups are specifically searched for by the base class:
    #:
    #: * ``date``: used to calculate ``mint`` and ``maxt`` for ``index`` insertion
    #: * ``start``: used to calculate ``mint`` for ``index`` insertion
    #: * ``stop``: used to calculate ``maxt`` for ``index`` insertion
    #:
    #: When :attr:`~RasterDataset.separate_files` is True, the following additional
    #: groups are searched for to find other files:
    #:
    #: * ``band``: replaced with requested band name
    filename_regex = '.*'

    #: Date format string used to parse date from filename.
    #:
    #: Not used if :attr:`filename_regex` does not contain a ``date`` group or
    #: ``start`` and ``stop`` groups.
    date_format = '%Y%m%d'

    #: Minimum timestamp if not in filename
    mint: float = 0

    #: Maximum timestmap if not in filename
    maxt: float = sys.maxsize

    #: True if the dataset only contains model inputs (such as images). False if the
    #: dataset only contains ground truth model outputs (such as segmentation masks).
    #:
    #: The sample returned by the dataset/data loader will use the "image" key if
    #: *is_image* is True, otherwise it will use the "mask" key.
    #:
    #: For datasets with both model inputs and outputs, a custom
    #: :func:`~RasterDataset.__getitem__` method must be implemented.
    is_image = True

    #: True if data is stored in a separate file for each band, else False.
    separate_files = False

    #: Names of all available bands in the dataset
    all_bands: tuple[str, ...] = ()

    #: Names of RGB bands in the dataset, used for plotting
    rgb_bands: tuple[str, ...] = ()

    #: Color map for the dataset, used for plotting
    cmap: ClassVar[dict[int, tuple[int, int, int, int]]] = {}

    @property
    def dtype(self) -> torch.dtype:
        """The dtype of the dataset (overrides the dtype of the data file via a cast).

        Defaults to float32 if :attr:`~RasterDataset.is_image` is True, else long.
        Can be overridden for tasks like pixel-wise regression where the mask should be
        float32 instead of long.

        Returns:
            the dtype of the dataset

        .. versionadded:: 0.5
        """
        if self.is_image:
            return torch.float32
        else:
            return torch.long

    @property
    def resampling(self) -> Resampling:
        """Resampling algorithm used when reading input files.

        Defaults to bilinear for float dtypes and nearest for int dtypes.

        Returns:
            The resampling method to use.

        .. versionadded:: 0.6
        """
        # Based on torch.is_floating_point
        if self.dtype in [torch.float64, torch.float32, torch.float16, torch.bfloat16]:
            return Resampling.bilinear
        else:
            return Resampling.nearest

    def __init__(
        self,
        paths: Path | Iterable[Path] = 'data',
        crs: CRS | None = None,
        res: float | None = None,
        bands: Sequence[str] | None = None,
        transforms: Callable[[dict[str, Any]], dict[str, Any]] | None = None,
        cache: bool = True,
    ) -> None:
        """Initialize a new RasterDataset instance.

        Args:
            paths: one or more root directories to search or files to load
            crs: :term:`coordinate reference system (CRS)` to warp to
                (defaults to the CRS of the first file found)
            res: resolution of the dataset in units of CRS
                (defaults to the resolution of the first file found)
            bands: bands to return (defaults to all bands)
            transforms: a function/transform that takes an input sample
                and returns a transformed version
            cache: if True, cache file handle to speed up repeated sampling

        Raises:
            DatasetNotFoundError: If dataset is not found.

        .. versionchanged:: 0.5
           *root* was renamed to *paths*.
        """
        super().__init__(transforms)

        self.paths = paths
        self.bands = bands or self.all_bands
        self.cache = cache

        # Populate the dataset index
        i = 0
        filename_regex = re.compile(self.filename_regex, re.VERBOSE)
        for filepath in self.files:
            match = re.match(filename_regex, os.path.basename(filepath))
            if match is not None:
                try:
                    with rasterio.open(filepath) as src:
                        # See if file has a color map
                        if len(self.cmap) == 0:
                            try:
                                self.cmap = src.colormap(1)  # type: ignore[misc]
                            except ValueError:
                                pass

                        if crs is None:
                            crs = src.crs

                        with WarpedVRT(src, crs=crs) as vrt:
                            minx, miny, maxx, maxy = vrt.bounds
                            if res is None:
                                res = vrt.res[0]
                except rasterio.errors.RasterioIOError:
                    # Skip files that rasterio is unable to read
                    continue
                else:
                    mint = self.mint
                    maxt = self.maxt
                    if 'date' in match.groupdict():
                        date = match.group('date')
                        mint, maxt = disambiguate_timestamp(date, self.date_format)
                    elif 'start' in match.groupdict() and 'stop' in match.groupdict():
                        start = match.group('start')
                        stop = match.group('stop')
                        mint, _ = disambiguate_timestamp(start, self.date_format)
                        _, maxt = disambiguate_timestamp(stop, self.date_format)

                    coords = (minx, maxx, miny, maxy, mint, maxt)
                    self.index.insert(i, coords, filepath)
                    i += 1

        if i == 0:
            raise DatasetNotFoundError(self)

        if not self.separate_files:
            self.band_indexes = None
            if self.bands:
                if self.all_bands:
                    self.band_indexes = [
                        self.all_bands.index(i) + 1 for i in self.bands
                    ]
                else:
                    msg = (
                        f'{self.__class__.__name__} is missing an `all_bands` '
                        'attribute, so `bands` cannot be specified.'
                    )
                    raise AssertionError(msg)

        self._crs = cast(CRS, crs)
        self._res = cast(float, res)

    def __getitem__(self, query: BoundingBox) -> dict[str, Any]:
        """Retrieve image/mask and metadata indexed by query.

        Args:
            query: (minx, maxx, miny, maxy, mint, maxt) coordinates to index

        Returns:
            sample of image/mask and metadata at that index

        Raises:
            IndexError: if query is not found in the index
        """
        hits = self.index.intersection(tuple(query), objects=True)
        filepaths = cast(list[Path], [hit.object for hit in hits])

        if not filepaths:
            raise IndexError(
                f'query: {query} not found in index with bounds: {self.bounds}'
            )

        if self.separate_files:
            data_list: list[Tensor] = []
            filename_regex = re.compile(self.filename_regex, re.VERBOSE)
            for band in self.bands:
                band_filepaths = []
                for filepath in filepaths:
                    filename = os.path.basename(filepath)
                    directory = os.path.dirname(filepath)
                    match = re.match(filename_regex, filename)
                    if match:
                        if 'band' in match.groupdict():
                            start = match.start('band')
                            end = match.end('band')
                            filename = filename[:start] + band + filename[end:]
                    filepath = os.path.join(directory, filename)
                    band_filepaths.append(filepath)
                data_list.append(self._merge_files(band_filepaths, query))
            data = torch.cat(data_list)
        else:
            data = self._merge_files(filepaths, query, self.band_indexes)

        sample = {'crs': self.crs, 'bounds': query}

        data = data.to(self.dtype)
        if self.is_image:
            sample['image'] = data
        else:
            sample['mask'] = data

        if self.transforms is not None:
            sample = self.transforms(sample)

        return sample

    def _merge_files(
        self,
        filepaths: Sequence[Path],
        query: BoundingBox,
        band_indexes: Sequence[int] | None = None,
    ) -> Tensor:
        """Load and merge one or more files.

        Args:
            filepaths: one or more files to load and merge
            query: (minx, maxx, miny, maxy, mint, maxt) coordinates to index
            band_indexes: indexes of bands to be used

        Returns:
            image/mask at that index
        """
        if self.cache:
            vrt_fhs = [self._cached_load_warp_file(fp) for fp in filepaths]
        else:
            vrt_fhs = [self._load_warp_file(fp) for fp in filepaths]

        bounds = (query.minx, query.miny, query.maxx, query.maxy)
        dest, _ = rasterio.merge.merge(
            vrt_fhs, bounds, self.res, indexes=band_indexes, resampling=self.resampling
        )
        # Use array_to_tensor since merge may return uint16/uint32 arrays.
        tensor = array_to_tensor(dest)
        return tensor

    @functools.lru_cache(maxsize=128)
    def _cached_load_warp_file(self, filepath: Path) -> DatasetReader:
        """Cached version of :meth:`_load_warp_file`.

        Args:
            filepath: file to load and warp

        Returns:
            file handle of warped VRT
        """
        return self._load_warp_file(filepath)

    def _load_warp_file(self, filepath: Path) -> DatasetReader:
        """Load and warp a file to the correct CRS and resolution.

        Args:
            filepath: file to load and warp

        Returns:
            file handle of warped VRT
        """
        src = rasterio.open(filepath)

        # Only warp if necessary
        if src.crs != self.crs:
            vrt = WarpedVRT(src, crs=self.crs)
            src.close()
            return vrt
        else:
            return src


class VectorDataset(GeoDataset):
    """Abstract base class for :class:`GeoDataset` stored as vector files."""

    #: Regular expression used to extract date from filename.
    #:
    #: The expression should use named groups. The expression may contain any number of
    #: groups. The following groups are specifically searched for by the base class:
    #:
    #: * ``date``: used to calculate ``mint`` and ``maxt`` for ``index`` insertion
    filename_regex = '.*'

    #: Date format string used to parse date from filename.
    #:
    #: Not used if :attr:`filename_regex` does not contain a ``date`` group.
    date_format = '%Y%m%d'

    @property
    def dtype(self) -> torch.dtype:
        """The dtype of the dataset (overrides the dtype of the data file via a cast).

        Defaults to long.

        Returns:
            the dtype of the dataset

        .. versionadded:: 0.6
        """
        return torch.long

    def __init__(
        self,
        paths: Path | Iterable[Path] = 'data',
        crs: CRS | None = None,
        res: float = 0.0001,
        transforms: Callable[[dict[str, Any]], dict[str, Any]] | None = None,
        label_name: str | None = None,
    ) -> None:
        """Initialize a new VectorDataset instance.

        Args:
            paths: one or more root directories to search or files to load
            crs: :term:`coordinate reference system (CRS)` to warp to
                (defaults to the CRS of the first file found)
            res: resolution of the dataset in units of CRS
            transforms: a function/transform that takes input sample and its target as
                entry and returns a transformed version
            label_name: name of the dataset property that has the label to be
                rasterized into the mask

        Raises:
            DatasetNotFoundError: If dataset is not found.

        .. versionadded:: 0.4
            The *label_name* parameter.

        .. versionchanged:: 0.5
           *root* was renamed to *paths*.
        """
        super().__init__(transforms)

        self.paths = paths
        self.label_name = label_name

        # Populate the dataset index
        i = 0
        filename_regex = re.compile(self.filename_regex, re.VERBOSE)
        for filepath in self.files:
            match = re.match(filename_regex, os.path.basename(filepath))
            if match is not None:
                try:
                    with fiona.open(filepath) as src:
                        if crs is None:
                            crs = CRS.from_dict(src.crs)

                        minx, miny, maxx, maxy = src.bounds
                        (minx, maxx), (miny, maxy) = fiona.transform.transform(
                            src.crs, crs.to_dict(), [minx, maxx], [miny, maxy]
                        )
                except fiona.errors.FionaValueError:
                    # Skip files that fiona is unable to read
                    continue
                else:
                    mint: float = 0
                    maxt: float = sys.maxsize
                    if 'date' in match.groupdict():
                        date = match.group('date')
                        mint, maxt = disambiguate_timestamp(date, self.date_format)
                    coords = (minx, maxx, miny, maxy, mint, maxt)
                    self.index.insert(i, coords, filepath)
                    i += 1

        if i == 0:
            raise DatasetNotFoundError(self)

        self._crs = crs
        self._res = res

    def __getitem__(self, query: BoundingBox) -> dict[str, Any]:
        """Retrieve image/mask and metadata indexed by query.

        Args:
            query: (minx, maxx, miny, maxy, mint, maxt) coordinates to index

        Returns:
            sample of image/mask and metadata at that index

        Raises:
            IndexError: if query is not found in the index
        """
        hits = self.index.intersection(tuple(query), objects=True)
        filepaths = [hit.object for hit in hits]

        if not filepaths:
            raise IndexError(
                f'query: {query} not found in index with bounds: {self.bounds}'
            )

        shapes = []
        for filepath in filepaths:
            with fiona.open(filepath) as src:
                # We need to know the bounding box of the query in the source CRS
                (minx, maxx), (miny, maxy) = fiona.transform.transform(
                    self.crs.to_dict(),
                    src.crs,
                    [query.minx, query.maxx],
                    [query.miny, query.maxy],
                )

                # Filter geometries to those that intersect with the bounding box
                for feature in src.filter(bbox=(minx, miny, maxx, maxy)):
                    # Warp geometries to requested CRS
                    shape = fiona.transform.transform_geom(
                        src.crs, self.crs.to_dict(), feature['geometry']
                    )
                    label = self.get_label(feature)
                    shapes.append((shape, label))

        # Rasterize geometries
        width = (query.maxx - query.minx) / self.res
        height = (query.maxy - query.miny) / self.res
        transform = rasterio.transform.from_bounds(
            query.minx, query.miny, query.maxx, query.maxy, width, height
        )
        if shapes:
            masks = rasterio.features.rasterize(
                shapes, out_shape=(round(height), round(width)), transform=transform
            )
        else:
            # If no features are found in this query, return an empty mask
            # with the default fill value and dtype used by rasterize
            masks = np.zeros((round(height), round(width)), dtype=np.uint8)

        # Use array_to_tensor since rasterize may return uint16/uint32 arrays.
        masks = array_to_tensor(masks)

        masks = masks.to(self.dtype)
        sample = {'mask': masks, 'crs': self.crs, 'bounds': query}

        if self.transforms is not None:
            sample = self.transforms(sample)

        return sample

    def get_label(self, feature: 'fiona.model.Feature') -> int:
        """Get label value to use for rendering a feature.

        Args:
            feature: the :class:`fiona.model.Feature` from which to extract the label.

        Returns:
            the integer label, or 0 if the feature should not be rendered.

        .. versionadded:: 0.6
        """
        if self.label_name:
            return int(feature['properties'][self.label_name])
        return 1


class NonGeoDataset(Dataset[dict[str, Any]], abc.ABC):
    """Abstract base class for datasets lacking geospatial information.

    This base class is designed for datasets with pre-defined image chips.
    """

    @abc.abstractmethod
    def __getitem__(self, index: int) -> dict[str, Any]:
        """Return an index within the dataset.

        Args:
            index: index to return

        Returns:
            data and labels at that index

        Raises:
            IndexError: if index is out of range of the dataset
        """

    @abc.abstractmethod
    def __len__(self) -> int:
        """Return the length of the dataset.

        Returns:
            length of the dataset
        """

    def __str__(self) -> str:
        """Return the informal string representation of the object.

        Returns:
            informal string representation
        """
        return f"""\
{self.__class__.__name__} Dataset
    type: NonGeoDataset
    size: {len(self)}"""


class NonGeoClassificationDataset(NonGeoDataset, ImageFolder):  # type: ignore[misc]
    """Abstract base class for classification datasets lacking geospatial information.

    This base class is designed for datasets with pre-defined image chips which
    are separated into separate folders per class.
    """

    def __init__(
        self,
        root: Path = 'data',
        transforms: Callable[[dict[str, Tensor]], dict[str, Tensor]] | None = None,
        loader: Callable[[Path], Any] | None = pil_loader,
        is_valid_file: Callable[[Path], bool] | None = None,
    ) -> None:
        """Initialize a new NonGeoClassificationDataset instance.

        Args:
            root: root directory where dataset can be found
            transforms: a function/transform that takes input sample and its target as
                entry and returns a transformed version
            loader: a callable function which takes as input a path to an image and
                returns a PIL Image or numpy array
            is_valid_file: A function that takes the path of an Image file and checks if
                the file is a valid file
        """
        # When transform & target_transform are None, ImageFolder.__getitem__(index)
        # returns a PIL.Image and int for image and label, respectively
        super().__init__(
            root=root,
            transform=None,
            target_transform=None,
            loader=loader,
            is_valid_file=is_valid_file,
        )

        # Must be set after calling super().__init__()
        self.transforms = transforms

    def __getitem__(self, index: int) -> dict[str, Tensor]:
        """Return an index within the dataset.

        Args:
            index: index to return

        Returns:
            data and label at that index
        """
        image, label = self._load_image(index)
        sample = {'image': image, 'label': label}

        if self.transforms is not None:
            sample = self.transforms(sample)

        return sample

    def __len__(self) -> int:
        """Return the number of data points in the dataset.

        Returns:
            length of the dataset
        """
        return len(self.imgs)

    def _load_image(self, index: int) -> tuple[Tensor, Tensor]:
        """Load a single image and its class label.

        Args:
            index: index to return

        Returns:
            the image and class label
        """
        img, label = ImageFolder.__getitem__(self, index)
        array: np.typing.NDArray[np.int_] = np.array(img)
        tensor = torch.from_numpy(array).float()
        # Convert from HxWxC to CxHxW
        tensor = tensor.permute((2, 0, 1))
        label = torch.tensor(label)
        return tensor, label


class IntersectionDataset(GeoDataset):
    """Dataset representing the intersection of two GeoDatasets.

    This allows users to do things like:

    * Combine image and target labels and sample from both simultaneously
      (e.g., Landsat and CDL)
    * Combine datasets for multiple image sources for multimodal learning or data fusion
      (e.g., Landsat and Sentinel)
    * Combine image and other raster data (e.g., elevation, temperature, pressure)
      and sample from both simultaneously (e.g., Landsat and Aster Global DEM)

    These combinations require that all queries are present in *both* datasets,
    and can be combined using an :class:`IntersectionDataset`:

    .. code-block:: python

       dataset = landsat & cdl

    .. versionadded:: 0.2
    """

    def __init__(
        self,
        dataset1: GeoDataset,
        dataset2: GeoDataset,
        collate_fn: Callable[
            [Sequence[dict[str, Any]]], dict[str, Any]
        ] = concat_samples,
        transforms: Callable[[dict[str, Any]], dict[str, Any]] | None = None,
    ) -> None:
        """Initialize a new IntersectionDataset instance.

        When computing the intersection between two datasets that both contain model
        inputs (such as images) or model outputs (such as masks), the default behavior
        is to stack the data along the channel dimension. The *collate_fn* parameter
        can be used to change this behavior.

        Args:
            dataset1: the first dataset
            dataset2: the second dataset
            collate_fn: function used to collate samples
            transforms: a function/transform that takes input sample and its target as
                entry and returns a transformed version

        Raises:
            RuntimeError: if datasets have no spatiotemporal intersection
            ValueError: if either dataset is not a :class:`GeoDataset`

        .. versionadded:: 0.4
            The *transforms* parameter.
        """
        super().__init__(transforms)
        self.datasets = [dataset1, dataset2]
        self.collate_fn = collate_fn

        for ds in self.datasets:
            if not isinstance(ds, GeoDataset):
                raise ValueError('IntersectionDataset only supports GeoDatasets')

        self.crs = dataset1.crs
        self.res = dataset1.res

        # Merge dataset indices into a single index
        self._merge_dataset_indices()

    def _merge_dataset_indices(self) -> None:
        """Create a new R-tree out of the individual indices from two datasets."""
        i = 0
        ds1, ds2 = self.datasets
        for hit1 in ds1.index.intersection(ds1.index.bounds, objects=True):
            for hit2 in ds2.index.intersection(hit1.bounds, objects=True):
                box1 = BoundingBox(*hit1.bounds)
                box2 = BoundingBox(*hit2.bounds)
                box3 = box1 & box2
                # Skip 0 area overlap (unless 0 area dataset)
                if box3.area > 0 or box1.area == 0 or box2.area == 0:
                    self.index.insert(i, tuple(box3))
                    i += 1

        if i == 0:
            raise RuntimeError('Datasets have no spatiotemporal intersection')

    def __getitem__(self, query: BoundingBox) -> dict[str, Any]:
        """Retrieve image and metadata indexed by query.

        Args:
            query: (minx, maxx, miny, maxy, mint, maxt) coordinates to index

        Returns:
            sample of data/labels and metadata at that index

        Raises:
            IndexError: if query is not within bounds of the index
        """
        if not query.intersects(self.bounds):
            raise IndexError(
                f'query: {query} not found in index with bounds: {self.bounds}'
            )

        # All datasets are guaranteed to have a valid query
        samples = [ds[query] for ds in self.datasets]

        sample = self.collate_fn(samples)

        if self.transforms is not None:
            sample = self.transforms(sample)

        return sample

    def __str__(self) -> str:
        """Return the informal string representation of the object.

        Returns:
            informal string representation
        """
        return f"""\
{self.__class__.__name__} Dataset
    type: IntersectionDataset
    bbox: {self.bounds}
    size: {len(self)}"""

    @property
    def crs(self) -> CRS:
        """:term:`coordinate reference system (CRS)` of both datasets.

        Returns:
            The :term:`coordinate reference system (CRS)`.
        """
        return self._crs

    @crs.setter
    def crs(self, new_crs: CRS) -> None:
        """Change the :term:`coordinate reference system (CRS)` of both datasets.

        Args:
            new_crs: New :term:`coordinate reference system (CRS)`.
        """
        self._crs = new_crs
        self.datasets[0].crs = new_crs
        self.datasets[1].crs = new_crs

    @property
    def res(self) -> float:
        """Resolution of both datasets in units of CRS.

        Returns:
            Resolution of both datasets.
        """
        return self._res

    @res.setter
    def res(self, new_res: float) -> None:
        """Change the resolution of both datasets.

        Args:
            new_res: New resolution.
        """
        self._res = new_res
        self.datasets[0].res = new_res
        self.datasets[1].res = new_res


class UnionDataset(GeoDataset):
    """Dataset representing the union of two GeoDatasets.

    This allows users to do things like:

    * Combine datasets for multiple image sources and treat them as equivalent
      (e.g., Landsat 7 and Landsat 8)
    * Combine datasets for disparate geospatial locations
      (e.g., Chesapeake NY and PA)

    These combinations require that all queries are present in *at least one* dataset,
    and can be combined using a :class:`UnionDataset`:

    .. code-block:: python

       dataset = landsat7 | landsat8

    .. versionadded:: 0.2
    """

    def __init__(
        self,
        dataset1: GeoDataset,
        dataset2: GeoDataset,
        collate_fn: Callable[
            [Sequence[dict[str, Any]]], dict[str, Any]
        ] = merge_samples,
        transforms: Callable[[dict[str, Any]], dict[str, Any]] | None = None,
    ) -> None:
        """Initialize a new UnionDataset instance.

        When computing the union between two datasets that both contain model inputs
        (such as images) or model outputs (such as masks), the default behavior is to
        merge the data to create a single image/mask. The *collate_fn* parameter can be
        used to change this behavior.

        Args:
            dataset1: the first dataset
            dataset2: the second dataset
            collate_fn: function used to collate samples
            transforms: a function/transform that takes input sample and its target as
                entry and returns a transformed version

        Raises:
            ValueError: if either dataset is not a :class:`GeoDataset`

        .. versionadded:: 0.4
            The *transforms* parameter.
        """
        super().__init__(transforms)
        self.datasets = [dataset1, dataset2]
        self.collate_fn = collate_fn

        for ds in self.datasets:
            if not isinstance(ds, GeoDataset):
                raise ValueError('UnionDataset only supports GeoDatasets')

        self.crs = dataset1.crs
        self.res = dataset1.res

        # Merge dataset indices into a single index
        self._merge_dataset_indices()

    def _merge_dataset_indices(self) -> None:
        """Create a new R-tree out of the individual indices from two datasets."""
        i = 0
        for ds in self.datasets:
            hits = ds.index.intersection(ds.index.bounds, objects=True)
            for hit in hits:
                self.index.insert(i, hit.bounds)
                i += 1

    def __getitem__(self, query: BoundingBox) -> dict[str, Any]:
        """Retrieve image and metadata indexed by query.

        Args:
            query: (minx, maxx, miny, maxy, mint, maxt) coordinates to index

        Returns:
            sample of data/labels and metadata at that index

        Raises:
            IndexError: if query is not within bounds of the index
        """
        if not query.intersects(self.bounds):
            raise IndexError(
                f'query: {query} not found in index with bounds: {self.bounds}'
            )

        # Not all datasets are guaranteed to have a valid query
        samples = []
        for ds in self.datasets:
            if list(ds.index.intersection(tuple(query))):
                samples.append(ds[query])

        sample = self.collate_fn(samples)

        if self.transforms is not None:
            sample = self.transforms(sample)

        return sample

    def __str__(self) -> str:
        """Return the informal string representation of the object.

        Returns:
            informal string representation
        """
        return f"""\
{self.__class__.__name__} Dataset
    type: UnionDataset
    bbox: {self.bounds}
    size: {len(self)}"""

    @property
    def crs(self) -> CRS:
        """:term:`coordinate reference system (CRS)` of both datasets.

        Returns:
            The :term:`coordinate reference system (CRS)`.
        """
        return self._crs

    @crs.setter
    def crs(self, new_crs: CRS) -> None:
        """Change the :term:`coordinate reference system (CRS)` of both datasets.

        Args:
            new_crs: New :term:`coordinate reference system (CRS)`.
        """
        self._crs = new_crs
        self.datasets[0].crs = new_crs
        self.datasets[1].crs = new_crs

    @property
    def res(self) -> float:
        """Resolution of both datasets in units of CRS.

        Returns:
            The resolution of both datasets.
        """
        return self._res

    @res.setter
    def res(self, new_res: float) -> None:
        """Change the resolution of both datasets.

        Args:
            new_res: New resolution.
        """
        self._res = new_res
        self.datasets[0].res = new_res
        self.datasets[1].res = new_res<|MERGE_RESOLUTION|>--- conflicted
+++ resolved
@@ -307,7 +307,6 @@
         # Using set to remove any duplicates if directories are overlapping
         files: set[Path] = set()
         for path in paths:
-<<<<<<< HEAD
             file_not_found = True
             if os.path.isfile(path):
                 if fnmatch.fnmatch(str(path), os.path.join('*', self.filename_glob)):
@@ -318,16 +317,6 @@
                 file_not_found = False
 
             if file_not_found and not hasattr(self, 'download'):
-=======
-            if os.path.isdir(path):
-                pathname = os.path.join(path, '**', self.filename_glob)
-                files |= set(glob.iglob(pathname, recursive=True))
-            elif (os.path.isfile(path) or path_is_vsi(path)) and fnmatch.fnmatch(
-                str(path), f'*{self.filename_glob}'
-            ):
-                files.add(path)
-            elif not hasattr(self, 'download'):
->>>>>>> fa95b7ac
                 warnings.warn(
                     f"Could not find any relevant files for provided path '{path}'. "
                     f'Path was ignored.',
