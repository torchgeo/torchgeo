# Copyright (c) Microsoft Corporation. All rights reserved.
# Licensed under the MIT License.

"""Common dataset utilities."""

# https://github.com/sphinx-doc/sphinx/issues/11327
from __future__ import annotations

import collections
import contextlib
<<<<<<< HEAD
import fnmatch
import glob
import gzip
=======
>>>>>>> fa95b7ac
import importlib
import os
import pathlib
import shutil
import subprocess
import sys
from collections.abc import Iterable, Iterator, Mapping, MutableMapping, Sequence
from dataclasses import dataclass
from datetime import datetime, timedelta
from typing import Any, TypeAlias, cast, overload

import fiona
import numpy as np
import rasterio
import torch
from fiona.errors import FionaValueError
from torch import Tensor
from torchvision.datasets.utils import (
    check_integrity,
    download_and_extract_archive,
    download_url,
    extract_archive,
)
from torchvision.utils import draw_segmentation_masks

from .errors import DependencyNotFoundError

# Only include import redirects
__all__ = (
    'check_integrity',
    'download_and_extract_archive',
    'download_url',
    'extract_archive',
)


Path: TypeAlias = str | pathlib.Path


@dataclass(frozen=True)
class BoundingBox:
    """Data class for indexing spatiotemporal data."""

    #: western boundary
    minx: float
    #: eastern boundary
    maxx: float
    #: southern boundary
    miny: float
    #: northern boundary
    maxy: float
    #: earliest boundary
    mint: float
    #: latest boundary
    maxt: float

    def __post_init__(self) -> None:
        """Validate the arguments passed to :meth:`__init__`.

        Raises:
            ValueError: if bounding box is invalid
                (minx > maxx, miny > maxy, or mint > maxt)

        .. versionadded:: 0.2
        """
        if self.minx > self.maxx:
            raise ValueError(
                f"Bounding box is invalid: 'minx={self.minx}' > 'maxx={self.maxx}'"
            )
        if self.miny > self.maxy:
            raise ValueError(
                f"Bounding box is invalid: 'miny={self.miny}' > 'maxy={self.maxy}'"
            )
        if self.mint > self.maxt:
            raise ValueError(
                f"Bounding box is invalid: 'mint={self.mint}' > 'maxt={self.maxt}'"
            )

    @overload
    def __getitem__(self, key: int) -> float:
        pass

    @overload
    def __getitem__(self, key: slice) -> list[float]:
        pass

    def __getitem__(self, key: int | slice) -> float | list[float]:
        """Index the (minx, maxx, miny, maxy, mint, maxt) tuple.

        Args:
            key: integer or slice object

        Returns:
            the value(s) at that index

        Raises:
            IndexError: if key is out of bounds
        """
        return [self.minx, self.maxx, self.miny, self.maxy, self.mint, self.maxt][key]

    def __iter__(self) -> Iterator[float]:
        """Container iterator.

        Returns:
            iterator object that iterates over all objects in the container
        """
        yield from [self.minx, self.maxx, self.miny, self.maxy, self.mint, self.maxt]

    def __contains__(self, other: BoundingBox) -> bool:
        """Whether or not other is within the bounds of this bounding box.

        Args:
            other: another bounding box

        Returns:
            True if other is within this bounding box, else False

        .. versionadded:: 0.2
        """
        return (
            (self.minx <= other.minx <= self.maxx)
            and (self.minx <= other.maxx <= self.maxx)
            and (self.miny <= other.miny <= self.maxy)
            and (self.miny <= other.maxy <= self.maxy)
            and (self.mint <= other.mint <= self.maxt)
            and (self.mint <= other.maxt <= self.maxt)
        )

    def __or__(self, other: BoundingBox) -> BoundingBox:
        """The union operator.

        Args:
            other: another bounding box

        Returns:
            the minimum bounding box that contains both self and other

        .. versionadded:: 0.2
        """
        return BoundingBox(
            min(self.minx, other.minx),
            max(self.maxx, other.maxx),
            min(self.miny, other.miny),
            max(self.maxy, other.maxy),
            min(self.mint, other.mint),
            max(self.maxt, other.maxt),
        )

    def __and__(self, other: BoundingBox) -> BoundingBox:
        """The intersection operator.

        Args:
            other: another bounding box

        Returns:
            the intersection of self and other

        Raises:
            ValueError: if self and other do not intersect

        .. versionadded:: 0.2
        """
        try:
            return BoundingBox(
                max(self.minx, other.minx),
                min(self.maxx, other.maxx),
                max(self.miny, other.miny),
                min(self.maxy, other.maxy),
                max(self.mint, other.mint),
                min(self.maxt, other.maxt),
            )
        except ValueError:
            raise ValueError(f'Bounding boxes {self} and {other} do not overlap')

    @property
    def area(self) -> float:
        """Area of bounding box.

        Area is defined as spatial area.

        Returns:
            area

        .. versionadded:: 0.3
        """
        return (self.maxx - self.minx) * (self.maxy - self.miny)

    @property
    def volume(self) -> float:
        """Volume of bounding box.

        Volume is defined as spatial area times temporal range.

        Returns:
            volume

        .. versionadded:: 0.3
        """
        return self.area * (self.maxt - self.mint)

    def intersects(self, other: BoundingBox) -> bool:
        """Whether or not two bounding boxes intersect.

        Args:
            other: another bounding box

        Returns:
            True if bounding boxes intersect, else False
        """
        return (
            self.minx <= other.maxx
            and self.maxx >= other.minx
            and self.miny <= other.maxy
            and self.maxy >= other.miny
            and self.mint <= other.maxt
            and self.maxt >= other.mint
        )

    def split(
        self, proportion: float, horizontal: bool = True
    ) -> tuple[BoundingBox, BoundingBox]:
        """Split BoundingBox in two.

        Args:
            proportion: split proportion in range (0,1)
            horizontal: whether the split is horizontal or vertical

        Returns:
            A tuple with the resulting BoundingBoxes

        .. versionadded:: 0.5
        """
        if not (0.0 < proportion < 1.0):
            raise ValueError('Input proportion must be between 0 and 1.')

        if horizontal:
            w = self.maxx - self.minx
            splitx = self.minx + w * proportion
            bbox1 = BoundingBox(
                self.minx, splitx, self.miny, self.maxy, self.mint, self.maxt
            )
            bbox2 = BoundingBox(
                splitx, self.maxx, self.miny, self.maxy, self.mint, self.maxt
            )
        else:
            h = self.maxy - self.miny
            splity = self.miny + h * proportion
            bbox1 = BoundingBox(
                self.minx, self.maxx, self.miny, splity, self.mint, self.maxt
            )
            bbox2 = BoundingBox(
                self.minx, self.maxx, splity, self.maxy, self.mint, self.maxt
            )

        return bbox1, bbox2


class Executable:
    """Command-line executable.

    .. versionadded:: 0.6
    """

    def __init__(self, name: Path) -> None:
        """Initialize a new Executable instance.

        Args:
            name: Command name.
        """
        self.name = name

    def __call__(self, *args: Any, **kwargs: Any) -> subprocess.CompletedProcess[bytes]:
        """Run the command.

        Args:
            args: Arguments to pass to the command.
            kwargs: Keyword arguments to pass to :func:`subprocess.run`.

        Returns:
            The completed process.
        """
        kwargs['check'] = True
        return subprocess.run((self.name, *args), **kwargs)


def disambiguate_timestamp(date_str: str, format: str) -> tuple[float, float]:
    """Disambiguate partial timestamps.

    TorchGeo stores the timestamp of each file in a spatiotemporal R-tree. If the full
    timestamp isn't known, a file could represent a range of time. For example, in the
    CDL dataset, each mask spans an entire year. This method returns the maximum
    possible range of timestamps that ``date_str`` could belong to. It does this by
    parsing ``format`` to determine the level of precision of ``date_str``.

    Args:
        date_str: string representing date and time of a data point
        format: format codes accepted by :meth:`datetime.datetime.strptime`

    Returns:
        (mint, maxt) tuple for indexing
    """
    mint = datetime.strptime(date_str, format)

    # TODO: This doesn't correctly handle literal `%%` characters in format
    # TODO: May have issues with time zones, UTC vs. local time, and DST
    # TODO: This is really tedious, is there a better way to do this?

    if not any([f'%{c}' in format for c in 'yYcxG']):
        # No temporal info
        return 0, sys.maxsize
    elif not any([f'%{c}' in format for c in 'bBmjUWcxV']):
        # Year resolution
        maxt = datetime(mint.year + 1, 1, 1)
    elif not any([f'%{c}' in format for c in 'aAwdjcxV']):
        # Month resolution
        if mint.month == 12:
            maxt = datetime(mint.year + 1, 1, 1)
        else:
            maxt = datetime(mint.year, mint.month + 1, 1)
    elif not any([f'%{c}' in format for c in 'HIcX']):
        # Day resolution
        maxt = mint + timedelta(days=1)
    elif not any([f'%{c}' in format for c in 'McX']):
        # Hour resolution
        maxt = mint + timedelta(hours=1)
    elif not any([f'%{c}' in format for c in 'ScX']):
        # Minute resolution
        maxt = mint + timedelta(minutes=1)
    elif not any([f'%{c}' in format for c in 'f']):
        # Second resolution
        maxt = mint + timedelta(seconds=1)
    else:
        # Microsecond resolution
        maxt = mint + timedelta(microseconds=1)

    maxt -= timedelta(microseconds=1)

    return mint.timestamp(), maxt.timestamp()


@contextlib.contextmanager
def working_dir(dirname: Path, create: bool = False) -> Iterator[None]:
    """Context manager for changing directories.

    Args:
        dirname: directory to temporarily change to
        create: if True, create the destination directory
    """
    if create:
        os.makedirs(dirname, exist_ok=True)

    cwd = os.getcwd()
    os.chdir(dirname)

    try:
        yield
    finally:
        os.chdir(cwd)


def _list_dict_to_dict_list(
    samples: Iterable[Mapping[Any, Any]],
) -> dict[Any, list[Any]]:
    """Convert a list of dictionaries to a dictionary of lists.

    Args:
        samples: a list of dictionaries

    Returns:
        a dictionary of lists

    .. versionadded:: 0.2
    """
    collated = collections.defaultdict(list)
    for sample in samples:
        for key, value in sample.items():
            collated[key].append(value)
    return collated


def _dict_list_to_list_dict(
    sample: Mapping[Any, Sequence[Any]],
) -> list[dict[Any, Any]]:
    """Convert a dictionary of lists to a list of dictionaries.

    Args:
        sample: a dictionary of lists

    Returns:
        a list of dictionaries

    .. versionadded:: 0.2
    """
    uncollated: list[dict[Any, Any]] = [
        {} for _ in range(max(map(len, sample.values())))
    ]
    for key, values in sample.items():
        for i, value in enumerate(values):
            uncollated[i][key] = value
    return uncollated


def stack_samples(samples: Iterable[Mapping[Any, Any]]) -> dict[Any, Any]:
    """Stack a list of samples along a new axis.

    Useful for forming a mini-batch of samples to pass to
    :class:`torch.utils.data.DataLoader`.

    Args:
        samples: list of samples

    Returns:
        a single sample

    .. versionadded:: 0.2
    """
    collated: dict[Any, Any] = _list_dict_to_dict_list(samples)
    for key, value in collated.items():
        if isinstance(value[0], Tensor):
            collated[key] = torch.stack(value)
    return collated


def concat_samples(samples: Iterable[Mapping[Any, Any]]) -> dict[Any, Any]:
    """Concatenate a list of samples along an existing axis.

    Useful for joining samples in a :class:`torchgeo.datasets.IntersectionDataset`.

    Args:
        samples: list of samples

    Returns:
        a single sample

    .. versionadded:: 0.2
    """
    collated: dict[Any, Any] = _list_dict_to_dict_list(samples)
    for key, value in collated.items():
        if isinstance(value[0], Tensor):
            collated[key] = torch.cat(value)
        else:
            collated[key] = value[0]
    return collated


def merge_samples(samples: Iterable[Mapping[Any, Any]]) -> dict[Any, Any]:
    """Merge a list of samples.

    Useful for joining samples in a :class:`torchgeo.datasets.UnionDataset`.

    Args:
        samples: list of samples

    Returns:
        a single sample

    .. versionadded:: 0.2
    """
    collated: dict[Any, Any] = {}
    for sample in samples:
        for key, value in sample.items():
            if key in collated and isinstance(value, Tensor):
                # Take the maximum so that nodata values (zeros) get replaced
                # by data values whenever possible
                collated[key] = torch.maximum(collated[key], value)
            else:
                collated[key] = value
    return collated


def unbind_samples(sample: MutableMapping[Any, Any]) -> list[dict[Any, Any]]:
    """Reverse of :func:`stack_samples`.

    Useful for turning a mini-batch of samples into a list of samples. These individual
    samples can then be plotted using a dataset's ``plot`` method.

    Args:
        sample: a mini-batch of samples

    Returns:
         list of samples

    .. versionadded:: 0.2
    """
    for key, values in sample.items():
        if isinstance(values, Tensor):
            sample[key] = torch.unbind(values)
    return _dict_list_to_list_dict(sample)


def rasterio_loader(path: Path) -> np.typing.NDArray[np.int_]:
    """Load an image file using rasterio.

    Args:
        path: path to the image to be loaded

    Returns:
        the image
    """
    with rasterio.open(path) as f:
        array: np.typing.NDArray[np.int_] = f.read().astype(np.int32)
        # NonGeoClassificationDataset expects images returned with channels last (HWC)
        array = array.transpose(1, 2, 0)
    return array


def sort_sentinel2_bands(x: Path) -> str:
    """Sort Sentinel-2 band files in the correct order."""
    x = os.path.basename(x).split('_')[-1]
    x = os.path.splitext(x)[0]
    if x == 'B8A':
        x = 'B08A'
    return x


def draw_semantic_segmentation_masks(
    image: Tensor,
    mask: Tensor,
    alpha: float = 0.5,
    colors: Sequence[str | tuple[int, int, int]] | None = None,
) -> np.typing.NDArray[np.uint8]:
    """Overlay a semantic segmentation mask onto an image.

    Args:
        image: tensor of shape (3, h, w) and dtype uint8
        mask: tensor of shape (h, w) with pixel values representing the classes and
            dtype bool
        alpha: alpha blend factor
        colors: list of RGB int tuples, or color strings e.g. red, #FF00FF

    Returns:
        a version of ``image`` overlayed with the colors given by ``mask`` and
            ``colors``
    """
    classes = torch.from_numpy(np.arange(len(colors) if colors else 0, dtype=np.uint8))
    class_masks = mask == classes[:, None, None]
    img = draw_segmentation_masks(
        image=image.byte(), masks=class_masks, alpha=alpha, colors=colors
    )
    img = img.permute((1, 2, 0)).numpy().astype(np.uint8)
    return cast('np.typing.NDArray[np.uint8]', img)


def rgb_to_mask(
    rgb: np.typing.NDArray[np.uint8], colors: Sequence[tuple[int, int, int]]
) -> np.typing.NDArray[np.uint8]:
    """Converts an RGB colormap mask to a integer mask.

    Args:
        rgb: array mask of coded with RGB tuples
        colors: list of RGB tuples to convert to integer indices

    Returns:
        integer array mask
    """
    assert len(colors) <= 256  # we currently return a uint8 array, so the largest value
    # we can map is 255

    h, w = rgb.shape[:2]
    mask: np.typing.NDArray[np.uint8] = np.zeros(shape=(h, w), dtype=np.uint8)
    for i, c in enumerate(colors):
        cmask = rgb == c
        # Only update mask if class is present in mask
        if isinstance(cmask, np.ndarray):
            mask[cmask.all(axis=-1)] = i
    return mask


def percentile_normalization(
    img: np.typing.NDArray[np.int_],
    lower: float = 2,
    upper: float = 98,
    axis: int | Sequence[int] | None = None,
) -> np.typing.NDArray[np.int_]:
    """Applies percentile normalization to an input image.

    Specifically, this will rescale the values in the input such that values <= the
    lower percentile value will be 0 and values >= the upper percentile value will be 1.
    Using the 2nd and 98th percentile usually results in good visualizations.

    Args:
        img: image to normalize
        lower: lower percentile in range [0,100]
        upper: upper percentile in range [0,100]
        axis: Axis or axes along which the percentiles are computed. The default
            is to compute the percentile(s) along a flattened version of the array.

    Returns:
        normalized version of ``img``

    .. versionadded:: 0.2
    """
    assert lower < upper
    lower_percentile = np.percentile(img, lower, axis=axis)
    upper_percentile = np.percentile(img, upper, axis=axis)
    img_normalized: np.typing.NDArray[np.int_] = np.clip(
        (img - lower_percentile) / (upper_percentile - lower_percentile + 1e-5), 0, 1
    )
    return img_normalized


def path_is_vsi(path: Path) -> bool:
    """Checks if the given path is pointing to a Virtual File System.

    .. note::
       Does not check if the path exists, or if it is a dir or file.

    VSI can for instance be Cloud Storage Blobs or zip-archives.
    They will start with a prefix indicating this.
    For examples of these, see references for the two accepted syntaxes.

    * https://gdal.org/user/virtual_file_systems.html
    * https://rasterio.readthedocs.io/en/latest/topics/datasets.html

    Args:
        path: a directory or file

    Returns:
        True if path is on a virtual file system, else False

    .. versionadded:: 0.6
    """
    return '://' in str(path) or str(path).startswith('/vsi')


def listdir_vsi_recursive(root: Path) -> list[str]:
    """Lists all files in Virtual File Systems (VSI) recursively.

    Args:
        root: directory to list. These must contain the prefix for the VSI
            e.g. '/vsiaz/' or 'az://' for azure blob storage
                 '/vsizip/' or 'zip://' for zipped archives

    Returns:
        A list of all file paths matching filename_glob in the root VSI directory or its
        subdirectories.

    .. versionadded:: #0.6
    """
    dirs = [str(root)]
    files = []
    while dirs:
        dir = dirs.pop()
        try:
            subdirs = fiona.listdir(dir)
            dirs.extend([os.path.join(dir, subdir) for subdir in subdirs])
        except FionaValueError as e:
            if 'is not a directory' in str(e):
                # Assuming dir is a file as it is not a directory
                # fiona.listdir can throw FionaValueError for only two reasons
                files.append(dir)
            else:
                # fiona.listdir can throw FionaValueError for only two reasons
                # 1. 'is not a directory'
                # 2. 'does not exist'
                raise
    return files


def list_directory_recursive(root: Path, filename_glob: str) -> list[str]:
    """Lists files in directory recursively matching the given glob expression.

    Also supports GDAL Virtual File Systems (VSI).

    Args:
        root: directory to list. For VSI these will have prefix
            e.g. /vsiaz/ or az:// for azure blob storage
        filename_glob: filename pattern to filter filenames

    Returns:
        A list of all file paths matching filename_glob in the root directory or its
        subdirectories.

    .. versionadded:: #0.6
    """
    files: list[str]
    if path_is_vsi(root):
        # Change type to match expected input to filter
        all_files: list[str] = []
        try:
            all_files = listdir_vsi_recursive(root)
        except FionaValueError:
            # To match the behaviour of glob.iglob we silently return empty list
            # for non-existing root.
            pass
        # Prefix glob with wildcard to ignore directories
        files = fnmatch.filter(all_files, '*' + filename_glob)
    else:
        pathname = os.path.join(root, '**', filename_glob)
        files = list(glob.iglob(pathname, recursive=True))
    return files


def array_to_tensor(array: np.typing.NDArray[Any]) -> Tensor:
    """Converts a :class:`numpy.ndarray` to :class:`torch.Tensor`.

    :func:`torch.from_tensor` rejects numpy types like uint16 that are not supported
    in pytorch. This function instead casts uint16 and uint32 numpy arrays to an
    appropriate pytorch type without loss of precision.

    For example, a uint32 array becomes an int64 tensor. uint64 arrays will continue
    to raise errors since there is no suitable torch dtype.

    The returned tensor is a copy.

    Args:
        array: a :class:`numpy.ndarray`.

    Returns:
        A :class:`torch.Tensor` with the same dtype as array unless array is uint16 or
        uint32, in which case an int32 or int64 Tensor is returned, respectively.

    .. versionadded:: 0.6
    """
    if array.dtype == np.uint16:
        array = array.astype(np.int32)
    elif array.dtype == np.uint32:
        array = array.astype(np.int64)
    return torch.tensor(array)


def lazy_import(name: str) -> Any:
    """Lazy import of *name*.

    Args:
        name: Name of module to import.

    Returns:
        Module import.

    Raises:
        DependencyNotFoundError: If *name* is not installed.

    .. versionadded:: 0.6
    """
    try:
        return importlib.import_module(name)
    except ModuleNotFoundError:
        # Map from import name to package name on PyPI
        name = name.split('.')[0].replace('_', '-')
        module_to_pypi: dict[str, str] = collections.defaultdict(lambda: name)
        module_to_pypi |= {'cv2': 'opencv-python', 'skimage': 'scikit-image'}
        name = module_to_pypi[name]
        msg = f"""\
{name} is not installed and is required to use this dataset. Either run:

$ pip install {name}

to install just this dependency, or:

$ pip install torchgeo[datasets]

to install all optional dataset dependencies."""
        raise DependencyNotFoundError(msg) from None


def which(name: Path) -> Executable:
    """Search for executable *name*.

    Args:
        name: Name of executable to search for.

    Returns:
        Callable executable instance.

    Raises:
        DependencyNotFoundError: If *name* is not installed.

    .. versionadded:: 0.6
    """
    if cmd := shutil.which(name):
        return Executable(cmd)
    else:
        msg = f'{name} is not installed and is required to use this dataset.'
        raise DependencyNotFoundError(msg) from None<|MERGE_RESOLUTION|>--- conflicted
+++ resolved
@@ -8,12 +8,8 @@
 
 import collections
 import contextlib
-<<<<<<< HEAD
 import fnmatch
 import glob
-import gzip
-=======
->>>>>>> fa95b7ac
 import importlib
 import os
 import pathlib
