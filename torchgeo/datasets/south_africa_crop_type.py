# Copyright (c) Microsoft Corporation. All rights reserved.
# Licensed under the MIT License.

"""South Africa Crop Type Competition Dataset."""

import os
import pathlib
import re
<<<<<<< HEAD
from collections.abc import Callable, Iterable
from typing import Any
=======
from collections.abc import Callable, Iterable, Sequence
from typing import Any, ClassVar, cast
>>>>>>> 2ed1a399

import matplotlib.pyplot as plt
import torch
from matplotlib.figure import Figure
from rasterio.crs import CRS
from torch import Tensor

from .errors import DatasetNotFoundError, RGBBandsMissingError
from .geo import RasterDataset
from .utils import BoundingBox, Path, which


class SouthAfricaCropType(RasterDataset):
    """South Africa Crop Type Challenge dataset.

    The `South Africa Crop Type Challenge
    <https://beta.source.coop/repositories/radiantearth/south-africa-crops-competition/description/>`__
    dataset includes satellite imagery from Sentinel-1 and Sentinel-2 and labels for
    crop type that were collected by aerial and vehicle survey from May 2017 to March
    2018. Data was provided by the Western Cape Department of Agriculture and is
    available via the Radiant Earth Foundation. For each field id the dataset contains
    time series imagery and a single label mask. Since TorchGeo does not yet support
    timeseries datasets, the first available imagery in July will be returned for each
    field. Note that the dates for S1 and S2 imagery for a given field are not
    guaranteed to be the same. Due to this date mismatch only S1 or S2 bands may be
    queried at a time, a mix of both is not supported. Each pixel in the label
    contains an integer field number and crop type class.

    Dataset format:

    * images are 2-band Sentinel 1 and 12-band Sentinel-2 data with a cloud mask
    * masks are tiff images with unique values representing the class and field id.

    Dataset classes:

    0. No Data
    1. Lucerne/Medics
    2. Planted pastures (perennial)
    3. Fallow
    4. Wine grapes
    5. Weeds
    6. Small grain grazing
    7. Wheat
    8. Canola
    9. Rooibos

    If you use this dataset in your research, please cite the following dataset:

    * Western Cape Department of Agriculture, Radiant Earth Foundation (2021)
      "Crop Type Classification Dataset for Western Cape, South Africa",
      Version 1.0, Radiant MLHub, https://doi.org/10.34911/rdnt.j0co8q

    .. note::
       This dataset requires the following additional library to be installed:

       * `azcopy <https://github.com/Azure/azure-storage-azcopy>`_: to download the
         dataset from Source Cooperative.

    .. versionadded:: 0.6
    """

    url = 'https://radiantearth.blob.core.windows.net/mlhub/ref-south-africa-crops-competition-v1'

    filename_glob = '*_07_*_{}_10m.*'
    filename_regex = r"""
        ^(?P<field_id>\d+)
        _(?P<date>\d{4}_07_\d{2})
        _(?P<band>[BHV\d]+)
        _10m
    """
    date_format = '%Y_%m_%d'
    rgb_bands = ('B04', 'B03', 'B02')
    s1_bands = ('VH', 'VV')
    s2_bands = (
        'B01',
        'B02',
        'B03',
        'B04',
        'B05',
        'B06',
        'B07',
        'B08',
        'B8A',
        'B09',
        'B11',
        'B12',
    )
    all_bands = s1_bands + s2_bands
    cmap: ClassVar[dict[int, tuple[int, int, int, int]]] = {
        0: (0, 0, 0, 255),
        1: (255, 211, 0, 255),
        2: (255, 37, 37, 255),
        3: (0, 168, 226, 255),
        4: (255, 158, 9, 255),
        5: (37, 111, 0, 255),
        6: (255, 255, 0, 255),
        7: (222, 166, 9, 255),
        8: (111, 166, 0, 255),
        9: (0, 175, 73, 255),
    }

    def __init__(
        self,
        paths: Path | Iterable[Path] = 'data',
        crs: CRS | None = None,
        classes: Sequence[int] = list(cmap.keys()),
        bands: Sequence[str] = s2_bands,
        transforms: Callable[[dict[str, Tensor]], dict[str, Tensor]] | None = None,
        download: bool = False,
    ) -> None:
        """Initialize a new South Africa Crop Type dataset instance.

        Args:
            paths: paths directory where dataset can be found
            crs: coordinate reference system to be used
            classes: crop type classes to be included
            bands: the subset of bands to load
            transforms: a function/transform that takes input sample and its target as
                entry and returns a transformed version
            download: if True, download dataset and store it in the root directory

        Raises:
            DatasetNotFoundError: If dataset is not found and *download* is False.
        """
        assert (
            set(classes) <= self.cmap.keys()
        ), f'Only the following classes are valid: {list(self.cmap.keys())}.'
        assert 0 in classes, 'Classes must include the background class: 0'

        self.paths = paths
        self.download = download
        self.filename_glob = self.filename_glob.format(bands[0])

        self._verify()

        super().__init__(paths=paths, crs=crs, bands=bands, transforms=transforms)

        # Map chosen classes to ordinal numbers, all others mapped to background class
        self.ordinal_map = torch.zeros(max(self.cmap.keys()) + 1, dtype=self.dtype)
        self.ordinal_cmap = torch.zeros((len(classes), 4), dtype=torch.uint8)
        for v, k in enumerate(classes):
            self.ordinal_map[k] = v
            self.ordinal_cmap[v] = torch.tensor(self.cmap[k])

    def __getitem__(self, query: BoundingBox) -> dict[str, Any]:
        """Return an index within the dataset.

        Args:
            query: (minx, maxx, miny, maxy, mint, maxt) coordinates to index

        Returns:
            data and labels at that index
        """
        assert isinstance(self.paths, str | pathlib.Path)

        # Get all files matching the given query
        filepaths = self.filespaths_intersecting_query(query)

        if not filepaths:
            raise IndexError(
                f'query: {query} not found in index with bounds: {self.bounds}'
            )

        data_list: list[Tensor] = []
        filename_regex = re.compile(self.filename_regex, re.VERBOSE)

        # Loop through matched filepaths and find all unique field ids
        field_ids: list[str] = []
        # Store date in July for s1 and s2 we want to use for each sample
        imagery_dates: dict[str, dict[str, str]] = {}

        for filepath in filepaths:
            filename = os.path.basename(filepath)
            match = re.match(filename_regex, filename)
            if match:
                field_id = match.group('field_id')
                date = match.group('date')
                band = match.group('band')
                band_type = 's1' if band in self.s1_bands else 's2'
                if field_id not in field_ids:
                    field_ids.append(field_id)
                    imagery_dates[field_id] = {'s1': '', 's2': ''}
                if (
                    date.split('_')[1] == '07'
                    and not imagery_dates[field_id][band_type]
                ):
                    imagery_dates[field_id][band_type] = date

        # Create Tensors for each band using stored dates
        for band in self.bands:
            band_type = 's1' if band in self.s1_bands else 's2'
            band_filepaths = []
            for field_id in field_ids:
                date = imagery_dates[field_id][band_type]
                filepath = os.path.join(
                    self.paths,
                    'train',
                    'imagery',
                    band_type,
                    field_id,
                    date,
                    f'{field_id}_{date}_{band}_10m.tif',
                )
                band_filepaths.append(filepath)
            data_list.append(self._merge_files(band_filepaths, query))
        image = torch.cat(data_list)

        # Add labels for each field
        mask_filepaths: list[str] = []
        for field_id in field_ids:
            file_path = filepath = os.path.join(
                self.paths, 'train', 'labels', f'{field_id}.tif'
            )
            mask_filepaths.append(file_path)

        mask = self._merge_files(mask_filepaths, query)

        sample = {
            'crs': self.crs,
            'bounds': query,
            'image': image.float(),
            'mask': mask.long(),
        }

        if self.transforms is not None:
            sample = self.transforms(sample)

        return sample

    def _verify(self) -> None:
        """Verify the integrity of the dataset."""
        # Check if the files already exist
        if self.files:
            return

        # Check if the user requested to download the dataset
        if not self.download:
            raise DatasetNotFoundError(self)

        # Download the dataset
        self._download()

    def _download(self) -> None:
        """Download the dataset."""
        assert isinstance(self.paths, str | pathlib.Path)
        os.makedirs(self.paths, exist_ok=True)
        azcopy = which('azcopy')
        azcopy('sync', f'{self.url}', self.paths, '--recursive=true')

    def plot(
        self,
        sample: dict[str, Tensor],
        show_titles: bool = True,
        suptitle: str | None = None,
    ) -> Figure:
        """Plot a sample from the dataset.

        Args:
            sample: a sample returned by :meth:`__getitem__`
            show_titles: flag indicating whether to show titles above each panel
            suptitle: optional string to use as a suptitle

        Returns:
            a matplotlib Figure with the rendered sample

        Raises:
            RGBBandsMissingError: If *bands* does not include all RGB bands.
        """
        rgb_indices = []
        for band in self.rgb_bands:
            if band in self.bands:
                rgb_indices.append(self.bands.index(band))
            else:
                raise RGBBandsMissingError()

        image = sample['image'][rgb_indices].permute(1, 2, 0)
        image = (image - image.min()) / (image.max() - image.min())

        mask = sample['mask'].squeeze()
        ncols = 2

        showing_prediction = 'prediction' in sample
        if showing_prediction:
            pred = sample['prediction'].squeeze()
            ncols += 1

        fig, axs = plt.subplots(nrows=1, ncols=ncols, figsize=(ncols * 4, 4))
        axs[0].imshow(image)
        axs[0].axis('off')
        axs[1].imshow(self.ordinal_cmap[mask], interpolation='none')
        axs[1].axis('off')
        if show_titles:
            axs[0].set_title('Image')
            axs[1].set_title('Mask')

        if showing_prediction:
            axs[2].imshow(pred)
            axs[2].axis('off')
            if show_titles:
                axs[2].set_title('Prediction')

        if suptitle is not None:
            plt.suptitle(suptitle)

        return fig<|MERGE_RESOLUTION|>--- conflicted
+++ resolved
@@ -6,13 +6,8 @@
 import os
 import pathlib
 import re
-<<<<<<< HEAD
-from collections.abc import Callable, Iterable
-from typing import Any
-=======
 from collections.abc import Callable, Iterable, Sequence
-from typing import Any, ClassVar, cast
->>>>>>> 2ed1a399
+from typing import Any, ClassVar
 
 import matplotlib.pyplot as plt
 import torch
